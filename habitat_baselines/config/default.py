--- conflicted
+++ resolved
@@ -156,32 +156,10 @@
         :py:`opts = ['FOO.BAR', 0.5]`. Argument can be used for parameter
         sweeping or quick tests.
     """
-<<<<<<< HEAD
-    _HabitatBaselinesDefaultConfigBuilder()
     config = habitat.get_config(config_paths, opts)
     if opts is not None:
         config.defrost()
         config.habitat_baselines.cmd_trailing_opts = opts
         config.freeze()
-=======
-    config = _C.clone()
-    if config_paths:
-        if isinstance(config_paths, str):
-            if CONFIG_FILE_SEPARATOR in config_paths:
-                config_paths = config_paths.split(CONFIG_FILE_SEPARATOR)
-            else:
-                config_paths = [config_paths]
-
-        for config_path in config_paths:
-            config.merge_from_file(config_path)
-    if opts:
-        for k, v in zip(opts[0::2], opts[1::2]):
-            if k == "BASE_TASK_CONFIG_PATH":
-                config.BASE_TASK_CONFIG_PATH = v
-    config.TASK_CONFIG = get_task_config(config.BASE_TASK_CONFIG_PATH)
-    if opts:
-        config.CMD_TRAILING_OPTS = opts
-        config.merge_from_list(opts)
->>>>>>> 959bd454
 
     return config