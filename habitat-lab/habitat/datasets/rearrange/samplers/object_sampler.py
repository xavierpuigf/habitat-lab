--- conflicted
+++ resolved
@@ -96,11 +96,7 @@
             sample_region_ratio = defaultdict(lambda: 1.0)
         self.sample_region_ratio = sample_region_ratio
         self.nav_to_min_distance = nav_to_min_distance
-<<<<<<< HEAD
-=======
-        self.set_num_samples()
         self.largest_island_id = -1
->>>>>>> 716307a0
         # More possible parameters of note:
         # - surface vs volume
         # - apply physics stabilization: none, dynamic, projection
@@ -113,11 +109,11 @@
         self.receptacle_instances = None
         self.receptacle_candidates = None
         # number of objects in the range should be reset each time
-<<<<<<< HEAD
         if self._sampler_range_type == "dynamic":
             self._num_objects = None
         else:
             self.set_num_samples()
+        self.largest_island_id = -1
 
     def set_receptacle_instances(self, receptacles: List[Receptacle]) -> None:
         """
@@ -131,10 +127,6 @@
                 int(np.floor(total_receptacle_area * 2)),
             )
             self.set_num_samples()
-=======
-        self.set_num_samples()
-        self.largest_island_id = -1
->>>>>>> 716307a0
 
     def sample_receptacle(
         self,
