#!/usr/bin/env python3

# Copyright (c) Meta Platforms, Inc. and its affiliates.
# This source code is licensed under the MIT license found in the
# LICENSE file in the root directory of this source tree.

import json
import os
import random
from abc import ABC, abstractmethod
from copy import deepcopy
from dataclasses import dataclass
from typing import Any, Dict, List, Optional, Union

import corrade as cr
import magnum as mn
import numpy as np

import habitat_sim
from habitat.core.logging import logger
from habitat.datasets.rearrange.navmesh_utils import is_accessible
<<<<<<< HEAD
from habitat.sims.habitat_simulator.sim_utilities import add_wire_box
from habitat.tasks.rearrange.utils import get_aabb
=======
from habitat.tasks.rearrange.utils import get_ao_link_aabb, get_rigid_aabb
>>>>>>> 462c37b6
from habitat.utils.geometry_utils import random_triangle_point
from habitat_sim.utils.common import quat_from_two_vectors as qf2v
from habitat_sim.utils.common import quat_to_magnum as qtm

# global module singleton for mesh importing instantiated upon first import
_manager = mn.trade.ImporterManager()


class Receptacle(ABC):
    """
    Defines a volume or surface for sampling object placements within a scene.
    Receptacles can be attached to rigid and articulated objects or defined in the global space of a stage or scene.
    Receptacle metadata should be defined in the SceneDataset in object_config.json, ao_config.json, and stage_config.json, and scene_config.json files or added programmatically to associated Attributes objects.
    To define a Receptacle within a JSON metadata file, add a new subgroup with a key beginning with "receptacle_" to the "user_defined" JSON subgroup. See ReplicaCAD v1.2+ for examples.
    """

    def __init__(
        self,
        name: str,
        parent_object_handle: str = None,
        parent_link: Optional[int] = None,
        up: Optional[mn.Vector3] = None,
    ):
        """
        :param name: The name of the Receptacle. Should be unique and descriptive for any one object.
        :param parent_object_handle: The rigid or articulated object instance handle for the parent object to which the Receptacle is attached. None for globally defined stage Receptacles.
        :param parent_link: Index of the link to which the Receptacle is attached if the parent is an ArticulatedObject. -1 denotes the base link. None for rigid objects and stage Receptables.
        :param up: The "up" direction of the receptacle in local AABB space. Used for optionally culling receptacles in un-supportive states such as inverted surfaces.
        """
        self.name = name
        self.up = (
            up if up is not None else mn.Vector3.y_axis(1.0)
        )  # default local Y up
        nonzero_indices = np.nonzero(self.up)
        assert (
            len(nonzero_indices) == 1
        ), "The 'up' vector must be aligned with a primary axis for an AABB."
        self.up_axis = nonzero_indices[0]
        self.parent_object_handle = parent_object_handle
        self.parent_link = parent_link

        # The unique name of this Receptacle instance in the current scene.
        # This name is a combination of the object instance name and Receptacle name.
        self.unique_name = ""
        if self.parent_object_handle is None:
            # this is a stage receptacle
            self.unique_name = "stage|" + self.name
        else:
            self.unique_name = self.parent_object_handle + "|" + self.name

    @property
    def is_parent_object_articulated(self):
        """
        Convenience query for articulated vs. rigid object check.
        """
        return self.parent_link is not None

    @property
    def bounds(self) -> mn.Range3D:
        """
        AABB of the Receptacle in local space.
<<<<<<< HEAD
=======
        Default is empty Range3D.
>>>>>>> 462c37b6
        """
        return mn.Range3D()

    @abstractmethod
    def sample_uniform_local(
        self, sample_region_scale: float = 1.0
    ) -> mn.Vector3:
        """
        Sample a uniform random point within Receptacle in local space.

        :param sample_region_scale: defines a XZ scaling of the sample region around its center. For example to constrain object spawning toward the center of a receptacle.
        """

    def get_global_transform(self, sim: habitat_sim.Simulator) -> mn.Matrix4:
        """
        Isolates boilerplate necessary to extract receptacle global transform of the Receptacle at the current state.
        """
        # handle global parent
        if self.parent_object_handle is None:
            # global identify by default
            return mn.Matrix4.identity_init()

        # handle RigidObject parent
        if not self.is_parent_object_articulated:
            obj_mgr = sim.get_rigid_object_manager()
            obj = obj_mgr.get_object_by_handle(self.parent_object_handle)
            # NOTE: we use absolute transformation from the 2nd visual node (scaling node) and root of all render assets to correctly account for any COM shifting, re-orienting, or scaling which has been applied.
            return obj.visual_scene_nodes[1].absolute_transformation()

        # handle ArticulatedObject parent
        ao_mgr = sim.get_articulated_object_manager()
        obj = ao_mgr.get_object_by_handle(self.parent_object_handle)
        return obj.get_link_scene_node(
            self.parent_link
        ).absolute_transformation()

    def sample_uniform_global(
        self, sim: habitat_sim.Simulator, sample_region_scale: float
    ) -> mn.Vector3:
        """
        Sample a uniform random point in the local Receptacle volume and then transform it into global space.

        :param sample_region_scale: defines a XZ scaling of the sample region around its center.
        """
        local_sample = self.sample_uniform_local(sample_region_scale)
        return self.get_global_transform(sim).transform_point(local_sample)

    @abstractmethod
    def debug_draw(
        self, sim: habitat_sim.Simulator, color: Optional[mn.Color4] = None
    ) -> None:
        """
        Render the Receptacle with DebugLineRender utility at the current frame.
        Must be called after each frame is rendered, before querying the image data.

        :param sim: Simulator must be provided.
        :param color: Optionally provide wireframe color, otherwise magenta.
        """
        raise NotImplementedError


class OnTopOfReceptacle(Receptacle):
    def __init__(self, name: str, places: List[str]):
        super().__init__(name)
        self._places = places

    def set_episode_data(self, episode_data):
        self.episode_data = episode_data

    def sample_uniform_local(
        self, sample_region_scale: float = 1.0
    ) -> mn.Vector3:
        return mn.Vector3(0.0, 0.1, 0.0)

    def get_global_transform(self, sim: habitat_sim.Simulator) -> mn.Matrix4:
        targ_T = list(self.episode_data["sampled_targets"].values())[0]
        # sampled_obj = self.episode_data["sampled_objects"][self._places[0]][0]
        # return sampled_obj.transformation

        return mn.Matrix4([[targ_T[j][i] for j in range(4)] for i in range(4)])

    def debug_draw(
        self, sim: habitat_sim.Simulator, color: Optional[mn.Color4] = None
    ) -> None:
        """
        Render the Receptacle with DebugLineRender utility at the current frame.
        Must be called after each frame is rendered, before querying the image data.

        :param sim: Simulator must be provided.
        :param color: Optionally provide wireframe color, otherwise magenta.
        """
        # TODO:


class AABBReceptacle(Receptacle):
    """
    Defines an AABB Receptacle volume above a surface for sampling object placements within a scene.
    """

    def __init__(
        self,
        name: str,
        bounds: mn.Range3D,
        parent_object_handle: str = None,
        parent_link: Optional[int] = None,
        up: Optional[mn.Vector3] = None,
        rotation: Optional[mn.Quaternion] = None,
    ) -> None:
        """
        :param name: The name of the Receptacle. Should be unique and descriptive for any one object.
        :param bounds: The AABB of the Receptacle.
        :param up: The "up" direction of the Receptacle in local AABB space. Used for optionally culling receptacles in un-supportive states such as inverted surfaces.
        :param parent_object_handle: The rigid or articulated object instance handle for the parent object to which the Receptacle is attached. None for globally defined stage Receptacles.
        :param parent_link: Index of the link to which the Receptacle is attached if the parent is an ArticulatedObject. -1 denotes the base link. None for rigid objects and stage Receptables.
        :param rotation: Optional rotation of the Receptacle AABB. Only used for globally defined stage Receptacles to provide flexability.
        """
        super().__init__(name, parent_object_handle, parent_link, up)
        self._bounds = bounds
        self.rotation = rotation if rotation is not None else mn.Quaternion()

    @property
    def bounds(self) -> mn.Range3D:
        """
        AABB of the Receptacle in local space.
        """
        return self._bounds

    def sample_uniform_local(
        self, sample_region_scale: float = 1.0
    ) -> mn.Vector3:
        """
        Sample a uniform random point in the local AABB.

        :param sample_region_scale: defines a XZ scaling of the sample region around its center. For example to constrain object spawning toward the center of a receptacle.
        """
        scaled_region = mn.Range3D.from_center(
            self.bounds.center(), sample_region_scale * self.bounds.size() / 2
        )

        # NOTE: does not scale the "up" direction
        sample_range = [scaled_region.min, scaled_region.max]
        sample_range[0][self.up_axis] = self.bounds.min[self.up_axis]
        sample_range[1][self.up_axis] = self.bounds.max[self.up_axis]

        return np.random.uniform(sample_range[0], sample_range[1])

    def get_global_transform(self, sim: habitat_sim.Simulator) -> mn.Matrix4:
        """
        Isolates boilerplate necessary to extract receptacle global transform of the Receptacle at the current state.
        This specialization adds override rotation handling for global bounding box Receptacles.
        """
        if self.parent_object_handle is None:
            # this is a global stage receptacle
            # TODO: add an API query or other method to avoid reconstructing the stage frame here
            stage_config = sim.get_stage_initialization_template()
            r_frameup_worldup = qf2v(
                habitat_sim.geo.UP, stage_config.orient_up
            )
            v_prime = qtm(r_frameup_worldup).transform_vector(
                mn.Vector3(habitat_sim.geo.FRONT)
            )
            world_to_local = (
                qf2v(np.array(v_prime), np.array(stage_config.orient_front))
                * r_frameup_worldup
            )
            world_to_local = habitat_sim.utils.common.quat_to_magnum(
                world_to_local
            )
            local_to_world = world_to_local.inverted()
            l2w4 = mn.Matrix4.from_(local_to_world.to_matrix(), mn.Vector3())

            # apply the receptacle rotation from the bb center
            T = mn.Matrix4.from_(mn.Matrix3(), self.bounds.center())
            R = mn.Matrix4.from_(self.rotation.to_matrix(), mn.Vector3())
            # translate frame to center, rotate, translate back
            l2w4 = l2w4.__matmul__(T.__matmul__(R).__matmul__(T.inverted()))
            return l2w4

        # base class implements getting transform from attached objects
        return super().get_global_transform(sim)

    def debug_draw(
        self, sim: habitat_sim.Simulator, color: Optional[mn.Color4] = None
    ) -> None:
        """
        Render the AABBReceptacle with DebugLineRender utility at the current frame.
        Must be called after each frame is rendered, before querying the image data.

        :param sim: Simulator must be provided.
        :param color: Optionally provide wireframe color, otherwise magenta.
        """
        # draw the box
        if color is None:
            color = mn.Color4.magenta()
        dblr = sim.get_debug_line_render()
        dblr.push_transform(self.get_global_transform(sim))
        dblr.draw_box(self.bounds.min, self.bounds.max, color)
        dblr.pop_transform()


def assert_triangles(indices: List[int]) -> None:
    """
    Assert that an index array is divisible by 3 as a heuristic for triangle-only faces.
    """
    assert (
        len(indices) % 3 == 0
    ), "TriangleMeshReceptacles must be exclusively composed of triangles. The provided mesh_data is not."


class TriangleMeshReceptacle(Receptacle):
    """
    Defines a Receptacle surface as a triangle mesh.
    TODO: configurable maximum height.
    """

    def __init__(
        self,
        name: str,
        mesh_data: mn.trade.MeshData,
        parent_object_handle: str = None,
        parent_link: Optional[int] = None,
        up: Optional[mn.Vector3] = None,
    ) -> None:
        """
        Initialize the TriangleMeshReceptacle from mesh data and pre-compute the area weighted accumulator.

        :param name: The name of the Receptacle. Should be unique and descriptive for any one object.
        :param mesh_data: The Receptacle's mesh data. A magnum.trade.MeshData object (indices len divisible by 3).
        :param parent_object_handle: The rigid or articulated object instance handle for the parent object to which the Receptacle is attached. None for globally defined stage Receptacles.
        :param parent_link: Index of the link to which the Receptacle is attached if the parent is an ArticulatedObject. -1 denotes the base link. None for rigid objects and stage Receptables.
        :param up: The "up" direction of the Receptacle in local AABB space. Used for optionally culling receptacles in un-supportive states such as inverted surfaces.
        """
        super().__init__(name, parent_object_handle, parent_link, up)
        self.mesh_data = mesh_data
        self.area_weighted_accumulator = (
            []
        )  # normalized float weights for each triangle for sampling
        assert_triangles(mesh_data.indices)

        # pre-compute the normalized cumulative area of all triangle faces for later sampling
        self.total_area = 0.0
        triangles = []
        for f_ix in range(int(len(mesh_data.indices) / 3)):
            v = self.get_face_verts(f_ix)
            w1 = v[1] - v[0]
            w2 = v[2] - v[1]
            triangles.append(v)
            self.area_weighted_accumulator.append(
                0.5 * mn.math.cross(w1, w2).length()
            )
            self.total_area += self.area_weighted_accumulator[-1]
        for f_ix in range(len(self.area_weighted_accumulator)):
            self.area_weighted_accumulator[f_ix] = (
                self.area_weighted_accumulator[f_ix] / self.total_area
            )
            if f_ix > 0:
                self.area_weighted_accumulator[
                    f_ix
                ] += self.area_weighted_accumulator[f_ix - 1]
        minv = mn.Vector3(mn.math.inf)
        maxv = mn.Vector3(-mn.math.inf)
        for v in self.mesh_data.attribute(mn.trade.MeshAttribute.POSITION):
            minv = mn.math.min(minv, v)
            maxv = mn.math.max(maxv, v)
        minmax = (minv, maxv)
        self._bounds = mn.Range3D(minmax)

    @property
    def bounds(self) -> mn.Range3D:
<<<<<<< HEAD
=======
        """
        Get the vertex AABB bounds pre-computed during initialization.
        """
>>>>>>> 462c37b6
        return self._bounds

    def get_face_verts(self, f_ix: int) -> List[mn.Vector3]:
        """
        Get all three vertices of a mesh triangle given it's face index as a list of numpy arrays.

        :param f_ix: The index of the mesh triangle.
        """
        verts: List[mn.Vector3] = []
        for ix in range(3):
            index = int(f_ix * 3 + ix)
            v_ix = self.mesh_data.indices[index]
            verts.append(
                self.mesh_data.attribute(mn.trade.MeshAttribute.POSITION)[v_ix]
            )
        return verts

    def sample_area_weighted_triangle(self) -> int:
        """
        Isolates the area weighted triangle sampling code.

        Returns a random triangle index sampled with area weighting.
        """

        def find_ge(a: List[Any], x) -> Any:
            "Find leftmost item greater than or equal to x"
            from bisect import bisect_left

            i = bisect_left(a, x)
            if i != len(a):
                return i
            raise ValueError(
                f"Value '{x}' is greater than all items in the list. Maximum value should be <1."
            )

        # first area weighted sampling of a triangle
        sample_val = random.random()
        tri_index = find_ge(self.area_weighted_accumulator, sample_val)
        return tri_index

    def sample_uniform_local(
        self, sample_region_scale: float = 1.0
    ) -> mn.Vector3:
        """
        Sample a uniform random point from the mesh.

        :param sample_region_scale: defines a XZ scaling of the sample region around its center. For example to constrain object spawning toward the center of a receptacle.
        """

        if sample_region_scale != 1.0:
            logger.warning(
                "TriangleMeshReceptacle does not support 'sample_region_scale' != 1.0."
            )

        tri_index = self.sample_area_weighted_triangle()

        # then sample a random point in the triangle
        v = self.get_face_verts(f_ix=tri_index)
        rand_point = random_triangle_point(v[0], v[1], v[2])

        return rand_point

    def debug_draw(
        self, sim: habitat_sim.Simulator, color: Optional[mn.Color4] = None
    ) -> None:
        """
        Render the Receptacle with DebugLineRender utility at the current frame.
        Draws the Receptacle mesh.
        Must be called after each frame is rendered, before querying the image data.

        :param sim: Simulator must be provided.
        :param color: Optionally provide wireframe color, otherwise magenta.
        """
        # draw all mesh triangles
        if color is None:
            color = mn.Color4.magenta()
        dblr = sim.get_debug_line_render()
        dblr.push_transform(self.get_global_transform(sim))
        assert_triangles(self.mesh_data.indices)
        for face in range(int(len(self.mesh_data.indices) / 3)):
            verts = self.get_face_verts(f_ix=face)
            for edge in range(3):
                dblr.draw_transformed_line(
                    verts[edge], verts[(edge + 1) % 3], color
                )
        dblr.pop_transform()


def get_all_scenedataset_receptacles(
    sim: habitat_sim.Simulator,
) -> Dict[str, Dict[str, List[str]]]:
    """
    Scrapes the active SceneDataset from a Simulator for all receptacle names defined in rigid/articulated object and stage templates for investigation and preview purposes.
    Note this will not include scene-specific overrides defined in scene_config.json files. Only receptacles defined in object_config.json, ao_config.json, and stage_config.json files or added programmatically to associated Attributes objects will be found.

    Returns a dict with keys {"stage", "rigid", "articulated"} mapping object template handles to lists of receptacle names.

    :param sim: Simulator must be provided.
    """
    # cache the rigid and articulated receptacles seperately
    receptacles: Dict[str, Dict[str, List[str]]] = {
        "stage": {},
        "rigid": {},
        "articulated": {},
    }

    # scrape stage configs:
    stm = sim.get_stage_template_manager()
    for template_handle in stm.get_template_handles(""):
        stage_template = stm.get_template_by_handle(template_handle)
        for item in stage_template.get_user_config().get_subconfig_keys():
            if item.startswith("receptacle_"):
                if template_handle not in receptacles["stage"]:
                    receptacles["stage"][template_handle] = []
                receptacles["stage"][template_handle].append(item)

    # scrape the rigid object configs:
    rotm = sim.get_object_template_manager()
    for template_handle in rotm.get_template_handles(""):
        obj_template = rotm.get_template_by_handle(template_handle)
        for item in obj_template.get_user_config().get_subconfig_keys():
            if item.startswith("receptacle_"):
                if template_handle not in receptacles["rigid"]:
                    receptacles["rigid"][template_handle] = []
                receptacles["rigid"][template_handle].append(item)

    # TODO: we currently need to load every URDF to get at the configs. This should change once AO templates are better managed.
    aom = sim.get_articulated_object_manager()
    for urdf_handle, urdf_path in sim.metadata_mediator.urdf_paths.items():
        ao = aom.add_articulated_object_from_urdf(urdf_path)
        for item in ao.user_attributes.get_subconfig_keys():
            if item.startswith("receptacle_"):
                if urdf_handle not in receptacles["articulated"]:
                    receptacles["articulated"][urdf_handle] = []
                receptacles["articulated"][urdf_handle].append(item)
        aom.remove_object_by_handle(ao.handle)

    return receptacles


def filter_interleave_mesh(mesh: mn.trade.MeshData) -> mn.trade.MeshData:
    """
    Filter all but position data and interleave a mesh to reduce overall memory footprint.
    Convert triangle like primitives into triangles and assert only triangles remain.

    NOTE: Modifies the mesh data in-place
    :return: The modified mesh for easy of use.
    """

    # convert to triangles and validate the result
    if mesh.primitive in [
        mn.MeshPrimitive.TRIANGLE_STRIP,
        mn.MeshPrimitive.TRIANGLE_FAN,
    ]:
        mesh = mn.meshtools.generate_indices(mesh)
    assert (
        mesh.primitive == mn.MeshPrimitive.TRIANGLES
    ), "Must be a triangle mesh."

    # filter out all but positions (and indices) from the mesh
    mesh = mn.meshtools.filter_only_attributes(
        mesh, [mn.trade.MeshAttribute.POSITION]
    )

    # reformat the mesh data after filtering
    mesh = mn.meshtools.interleave(mesh, mn.meshtools.InterleaveFlags.NONE)

    return mesh


def import_tri_mesh(mesh_file: str) -> List[mn.trade.MeshData]:
    """
    Returns a list of MeshData objects from a mesh asset using magnum trade importer.

    :param mesh_file: The input meshes file. NOTE: must contain only triangles.
    """
    importer = _manager.load_and_instantiate("AnySceneImporter")
    importer.open_file(mesh_file)

    mesh_data: List[mn.trade.MeshData] = []

    # import mesh data and pre-process
    mesh_data = [
        filter_interleave_mesh(importer.mesh(mesh_ix))
        for mesh_ix in range(importer.mesh_count)
    ]

    # if there is a scene defined, apply any transformations
    if importer.scene_count > 0:
        scene_id = importer.default_scene
        # If there's no default scene, load the first one
        if scene_id == -1:
            scene_id = 0

        scene = importer.scene(scene_id)

        # Mesh referenced by mesh_assignments[i] has a corresponding transform in
        # mesh_transformations[i]. Association to a particular node ID is stored in
        # scene.mapping(mn.trade.SceneField.MESH)[i], but it's not needed for anything
        # here.
        mesh_assignments: cr.containers.StridedArrayView1D = scene.field(
            mn.trade.SceneField.MESH
        )
        mesh_transformations: List[
            mn.Matrix4
        ] = mn.scenetools.absolute_field_transformations3d(
            scene, mn.trade.SceneField.MESH
        )
        assert len(mesh_assignments) == len(mesh_transformations)

        # A mesh can be referenced by multiple nodes, so this can't operate in-place.
        # i.e., len(mesh_data) likely changes after this step
        mesh_data = [
            mn.meshtools.transform3d(mesh_data[mesh_id], transformation)
            for mesh_id, transformation in zip(
                mesh_assignments, mesh_transformations
            )
        ]

    return mesh_data


def parse_receptacles_from_user_config(
    user_subconfig: habitat_sim._ext.habitat_sim_bindings.Configuration,
    parent_object_handle: Optional[str] = None,
    parent_template_directory: str = "",
    valid_link_names: Optional[List[str]] = None,
    ao_uniform_scaling: float = 1.0,
) -> List[Union[Receptacle, AABBReceptacle, TriangleMeshReceptacle]]:
    """
    Parse receptacle metadata from the provided user subconfig object.

    :param user_subconfig: The Configuration object containing metadata parsed from the "user_defined" JSON field for rigid/articulated object and stage configs.
    :param parent_object_handle: The instance handle of the rigid or articulated object to which constructed Receptacles are attached. None or globally defined stage Receptacles.
    :param valid_link_names: An indexed list of link names for validating configured Receptacle attachments. Provided only for ArticulatedObjects.
    :param valid_link_names: An indexed list of link names for validating configured Receptacle attachments. Provided only for ArticulatedObjects.
    :param ao_uniform_scaling: Uniform scaling applied to the parent AO is applied directly to the Receptacle.

    Construct and return a list of Receptacle objects. Multiple Receptacles can be defined in a single user subconfig.
    """
    receptacles: List[
        Union[Receptacle, AABBReceptacle, TriangleMeshReceptacle]
    ] = []

    # pre-define unique specifier strings for parsing receptacle types
    receptacle_prefix_string = "receptacle_"
    mesh_receptacle_id_string = "receptacle_mesh_"
    aabb_receptacle_id_string = "receptacle_aabb_"

    # search the generic user subconfig metadata looking for receptacles
    for sub_config_key in user_subconfig.get_subconfig_keys():
        if sub_config_key.startswith(receptacle_prefix_string):
            sub_config = user_subconfig.get_subconfig(sub_config_key)
            # this is a receptacle, parse it
            assert sub_config.has_value("position")
            assert sub_config.has_value("scale")
            up = (
                None
                if not sub_config.has_value("up")
                else sub_config.get("up")
            )

            receptacle_name = (
                sub_config.get("name")
                if sub_config.has_value("name")
                else sub_config_key
            )

            # optional rotation for global receptacles, defaults to identity
            rotation = (
                mn.Quaternion()
                if not sub_config.has_value("rotation")
                else sub_config.get("rotation")
            )

            # setup parent specific metadata for ArticulatedObjects
            parent_link_ix = None
            if valid_link_names is not None:
                assert sub_config.has_value(
                    "parent_link"
                ), "ArticulatedObject Receptacles must define a parent link name."
                parent_link_name = sub_config.get("parent_link")
                # search for a matching link
                for link_ix, link_name in enumerate(valid_link_names):
                    if link_name == parent_link_name:
                        parent_link_ix = (
                            link_ix - 1
                        )  # starting from -1 (base link)
                        break
                assert (
                    parent_link_ix is not None
                ), f"('parent_link' = '{parent_link_name}') in Receptacle configuration does not match any provided link names: {valid_link_names}."
            else:
                assert not sub_config.has_value(
                    "parent_link"
                ), "ArticulatedObject parent link name defined in config, but no valid_link_names provided. Mistake?"

            # apply AO uniform instance scaling
            receptacle_position = ao_uniform_scaling * sub_config.get(
                "position"
            )
            receptacle_scale = ao_uniform_scaling * sub_config.get("scale")

            if aabb_receptacle_id_string in sub_config_key:
                receptacles.append(
                    AABBReceptacle(
                        name=receptacle_name,
                        bounds=mn.Range3D.from_center(
                            receptacle_position,
                            receptacle_scale,
                        ),
                        rotation=rotation,
                        up=up,
                        parent_object_handle=parent_object_handle,
                        parent_link=parent_link_ix,
                    )
                )
            elif mesh_receptacle_id_string in sub_config_key:
                mesh_file = os.path.join(
                    parent_template_directory,
                    sub_config.get("mesh_filepath"),
                )
                assert os.path.exists(
                    mesh_file
                ), f"Configured receptacle mesh asset '{mesh_file}' not found."
                # TODO: build the mesh_data entry from scale and mesh
                mesh_data: List[mn.trade.MeshData] = import_tri_mesh(mesh_file)

                for mix, single_mesh_data in enumerate(mesh_data):
                    single_receptacle_name = (
                        receptacle_name + "." + str(mix).rjust(4, "0")
                    )
                    receptacles.append(
                        TriangleMeshReceptacle(
                            name=single_receptacle_name,
                            mesh_data=single_mesh_data,
                            up=up,
                            parent_object_handle=parent_object_handle,
                            parent_link=parent_link_ix,
                        )
                    )
            else:
                raise AssertionError(
                    f"Receptacle detected without a subtype specifier: '{mesh_receptacle_id_string}'"
                )

    return receptacles


def find_receptacles(
    sim: habitat_sim.Simulator, ignore_handles: Optional[List[str]] = None
) -> List[Union[Receptacle, AABBReceptacle, TriangleMeshReceptacle]]:
    """
    Scrape and return a list of all Receptacles defined in the metadata belonging to the scene's currently instanced objects.

    :param sim: Simulator must be provided.
    """

    obj_mgr = sim.get_rigid_object_manager()
    ao_mgr = sim.get_articulated_object_manager()
    if ignore_handles is None:
        ignore_handles = []

    receptacles: List[
        Union[Receptacle, AABBReceptacle, TriangleMeshReceptacle]
    ] = []

    # search for global receptacles included with the stage
    stage_config = sim.get_stage_initialization_template()
    if stage_config is not None:
        stage_user_attr = stage_config.get_user_config()
        receptacles.extend(
            parse_receptacles_from_user_config(
                stage_user_attr,
                parent_template_directory=stage_config.file_directory,
            )
        )

    # rigid object receptacles
    for obj_handle in obj_mgr.get_object_handles():
        if obj_handle in ignore_handles:
            continue
        obj = obj_mgr.get_object_by_handle(obj_handle)
        source_template_file = obj.creation_attributes.file_directory
        user_attr = obj.user_attributes
        receptacles.extend(
            parse_receptacles_from_user_config(
                user_attr,
                parent_object_handle=obj_handle,
                parent_template_directory=source_template_file,
            )
        )

    # articulated object receptacles
    for obj_handle in ao_mgr.get_object_handles():
        if obj_handle in ignore_handles:
            continue
        obj = ao_mgr.get_object_by_handle(obj_handle)
        # TODO: no way to get filepath from AO currently. Add this API.
        source_template_file = ""
        user_attr = obj.user_attributes
        receptacles.extend(
            parse_receptacles_from_user_config(
                user_attr,
                parent_object_handle=obj_handle,
                parent_template_directory=source_template_file,
                valid_link_names=[
                    obj.get_link_name(link)
                    for link in range(-1, obj.num_links)
                ],
                ao_uniform_scaling=obj.global_scale,
            )
        )

    # check for non-unique naming mistakes in user dataset
    for rec_ix in range(len(receptacles)):
        rec1_unique_name = receptacles[rec_ix].unique_name
        for rec_ix2 in range(rec_ix + 1, len(receptacles)):
            assert (
                rec1_unique_name != receptacles[rec_ix2].unique_name
            ), "Two Receptacles found with the same unique name '{rec1_unique_name}'. Likely indicates multiple receptacle entries with the same name in the same config."

    return receptacles


@dataclass
class ReceptacleSet:
    name: str
    included_object_substrings: List[str]
    excluded_object_substrings: List[str]
    included_receptacle_substrings: List[str]
    excluded_receptacle_substrings: List[str]
    is_on_top_of_sampler: bool = False
    comment: str = ""


class ReceptacleTracker:
    def __init__(
        self,
        max_objects_per_receptacle: Dict[str, int],
        receptacle_sets: Dict[str, ReceptacleSet],
    ):
        """
        :param max_objects_per_receptacle: A Dict mapping receptacle unique names to the remaining number of objects allowed in the receptacle.
        :param receptacle_sets: Dict mapping ReceptacleSet name to its dataclass.
        """
        self._receptacle_counts: Dict[str, int] = max_objects_per_receptacle
        # deep copy ReceptacleSets because they may be modified by allocations
        self._receptacle_sets: Dict[str, ReceptacleSet] = {
            k: deepcopy(v) for k, v in receptacle_sets.items()
        }

    @property
    def recep_sets(self) -> Dict[str, ReceptacleSet]:
        return self._receptacle_sets

    def init_scene_filters(
        self, mm: habitat_sim.metadata.MetadataMediator, scene_handle: str
    ) -> None:
        """
        Initialize the scene specific filter strings from metadata.
        Looks for a filter file defined for the scene, loads filtered strings and adds them to the exclude list of all ReceptacleSets.

        :param mm: The active MetadataMediator instance from which to load the filter data.
        :param scene_handle: The handle of the currently instantiated scene.
        """
        scene_user_defined = mm.get_scene_user_defined(scene_handle)
        filtered_unique_names = []
        if scene_user_defined is not None and scene_user_defined.has_value(
            "scene_filter_file"
        ):
            scene_filter_file = scene_user_defined.get("scene_filter_file")
            # construct the dataset level path for the filter data file
            scene_filter_file = os.path.join(
                os.path.dirname(mm.active_dataset), scene_filter_file
            )
            with open(scene_filter_file, "r") as f:
                filter_json = json.load(f)
                for filter_type in [
                    "manually_filtered",
                    "access_filtered",
                    "stability_filtered",
                    "height_filtered",
                ]:
                    for filtered_unique_name in filter_json[filter_type]:
                        filtered_unique_names.append(filtered_unique_name)
            # add exclusion filters to all receptacles sets
            for r_set in self._receptacle_sets.values():
                r_set.excluded_receptacle_substrings.extend(
                    filtered_unique_names
                )
            logger.info(
                f"Loaded receptacle filter data for scene '{scene_handle}' from configured filter file '{scene_filter_file}'."
            )
        else:
            logger.info(
                f"Loaded receptacle filter data for scene '{scene_handle}' does not have configured filter file."
            )

    def inc_count(self, recep_name: str) -> None:
        """
        Increment allowed objects for a Receptacle.
        :param recep_name: The unique name of the Receptacle.
        """
        if recep_name in self._receptacle_counts:
            self._receptacle_counts[recep_name] += 1

    def allocate_one_placement(self, allocated_receptacle: Receptacle) -> bool:
        """
        Record that a Receptacle has been allocated for one new object placement.
        If the Receptacle has a configured maximum number of remaining object placements, decrement that counter.
        If the Receptacle has no remaining allocations after this one, remove it from any existing ReceptacleSets to prevent it being sampled in the future.

        :param new_receptacle: The Receptacle with a new allocated object placement.

        :return: Whether or not the Receptacle has run out of remaining allocations.
        """
        recep_name = allocated_receptacle.unique_name
        if recep_name not in self._receptacle_counts:
            return False
        # decrement remaining allocations
        self._receptacle_counts[recep_name] -= 1
        if self._receptacle_counts[recep_name] < 0:
            raise ValueError(f"Receptacle count for {recep_name} is invalid")
        if self._receptacle_counts[recep_name] == 0:
            for receptacle_set in self._receptacle_sets.values():
                # Exclude this receptacle from appearing in the future.
                if (
                    recep_name
                    not in receptacle_set.excluded_receptacle_substrings
                ):
                    receptacle_set.excluded_receptacle_substrings.append(
                        recep_name
                    )
                if recep_name in receptacle_set.included_receptacle_substrings:
                    recep_idx = (
                        receptacle_set.included_receptacle_substrings.index(
                            recep_name
                        )
                    )
                    del receptacle_set.included_receptacle_substrings[
                        recep_idx
                    ]
            return True
        return False


def get_obj_manager_for_receptacle(
    sim: habitat_sim.Simulator, receptacle: Receptacle
<<<<<<< HEAD
):
=======
) -> Union[
    habitat_sim.physics.RigidObjectManager,
    habitat_sim.physics.ArticulatedObjectManager,
]:
    """
    Get the correct object manager for the Receptacle.

    :param sim: The Simulator instance.
    :param receptacle: The Receptacle instance.

    :return: Either RigidObjectManager or ArticulatedObjectManager.
    """
>>>>>>> 462c37b6
    if receptacle.is_parent_object_articulated:
        obj_mgr = sim.get_articulated_object_manager()
    else:
        obj_mgr = sim.get_rigid_object_manager()
    return obj_mgr


def get_navigable_receptacles(
    sim: habitat_sim.Simulator,
    receptacles: List[Receptacle],
<<<<<<< HEAD
) -> List[Receptacle]:
    """Given a list of receptacles, return the ones that are navigable from the given navmesh island"""
=======
    nav_island: int,
    nav_to_min_distance: float = 1.5,
) -> List[Receptacle]:
    """
    Given a list of receptacles, return the ones that are heuristically navigable from the largest indoor navmesh island.

    Navigability heuristic is that at least two Receptacle AABB corners are within 1.5m of the largest indoor navmesh island and obejct is within 0.2m of the configured agent height.

    :param sim: The Simulator instance.
    :param receptacles: The list of Receptacle instances to cull.
    :param nav_island: The NavMesh island on which to check accessibility. -1 is the full NavMesh.
    :param nav_to_min_distance: Minimum distance threshold. -1 opts out of the test and returns True (i.e. no minumum distance).

    :return: The list of heuristic passing Receptacle instances.
    """
>>>>>>> 462c37b6
    navigable_receptacles: List[Receptacle] = []
    for receptacle in receptacles:
        obj_mgr = get_obj_manager_for_receptacle(sim, receptacle)
        receptacle_obj = obj_mgr.get_object_by_handle(
            receptacle.parent_object_handle
        )
<<<<<<< HEAD
        receptacle_bb = get_aabb(
            receptacle_obj.object_id, sim, transformed=True
        )

        if (
            receptacle_bb.size_y()
            > sim.pathfinder.nav_mesh_settings.agent_height - 0.2
        ):
            logger.info(
                f"Receptacle {receptacle.parent_object_handle}, {receptacle_obj.translation} is too tall. Skipping."
            )
            continue
=======
        receptacle_bb = None
        if receptacle.is_parent_object_articulated:
            receptacle_bb = get_ao_link_aabb(
                receptacle_obj.object_id,
                receptacle.parent_link,
                sim,
                transformed=True,
            )
        else:
            receptacle_bb = get_rigid_aabb(
                receptacle_obj.object_id, sim, transformed=True
            )
>>>>>>> 462c37b6

        recep_points = [
            receptacle_bb.back_bottom_left,
            receptacle_bb.back_bottom_right,
            receptacle_bb.front_bottom_left,
            receptacle_bb.front_bottom_right,
        ]
        # At least 2 corners should be accessible
        corners_accessible = True
        corners_accessible = (
            sum(
<<<<<<< HEAD
                is_accessible(sim, point, nav_to_min_distance=1.5)
=======
                is_accessible(sim, point, nav_to_min_distance, nav_island)
>>>>>>> 462c37b6
                for point in recep_points
            )
            >= 2
        )

        if not corners_accessible:
            logger.info(
                f"Receptacle {receptacle.parent_object_handle}, {receptacle_obj.translation} is not accessible."
            )
            continue
        else:
            logger.info(
                f"Receptacle {receptacle.parent_object_handle}, {receptacle_obj.translation} is accessible."
            )
            navigable_receptacles.append(receptacle)

    logger.info(
        f"Found {len(navigable_receptacles)}/{len(receptacles)} accessible receptacles."
    )
    return navigable_receptacles<|MERGE_RESOLUTION|>--- conflicted
+++ resolved
@@ -19,12 +19,7 @@
 import habitat_sim
 from habitat.core.logging import logger
 from habitat.datasets.rearrange.navmesh_utils import is_accessible
-<<<<<<< HEAD
-from habitat.sims.habitat_simulator.sim_utilities import add_wire_box
-from habitat.tasks.rearrange.utils import get_aabb
-=======
 from habitat.tasks.rearrange.utils import get_ao_link_aabb, get_rigid_aabb
->>>>>>> 462c37b6
 from habitat.utils.geometry_utils import random_triangle_point
 from habitat_sim.utils.common import quat_from_two_vectors as qf2v
 from habitat_sim.utils.common import quat_to_magnum as qtm
@@ -86,10 +81,7 @@
     def bounds(self) -> mn.Range3D:
         """
         AABB of the Receptacle in local space.
-<<<<<<< HEAD
-=======
         Default is empty Range3D.
->>>>>>> 462c37b6
         """
         return mn.Range3D()
 
@@ -359,12 +351,9 @@
 
     @property
     def bounds(self) -> mn.Range3D:
-<<<<<<< HEAD
-=======
         """
         Get the vertex AABB bounds pre-computed during initialization.
         """
->>>>>>> 462c37b6
         return self._bounds
 
     def get_face_verts(self, f_ix: int) -> List[mn.Vector3]:
@@ -914,9 +903,6 @@
 
 def get_obj_manager_for_receptacle(
     sim: habitat_sim.Simulator, receptacle: Receptacle
-<<<<<<< HEAD
-):
-=======
 ) -> Union[
     habitat_sim.physics.RigidObjectManager,
     habitat_sim.physics.ArticulatedObjectManager,
@@ -929,7 +915,6 @@
 
     :return: Either RigidObjectManager or ArticulatedObjectManager.
     """
->>>>>>> 462c37b6
     if receptacle.is_parent_object_articulated:
         obj_mgr = sim.get_articulated_object_manager()
     else:
@@ -940,10 +925,6 @@
 def get_navigable_receptacles(
     sim: habitat_sim.Simulator,
     receptacles: List[Receptacle],
-<<<<<<< HEAD
-) -> List[Receptacle]:
-    """Given a list of receptacles, return the ones that are navigable from the given navmesh island"""
-=======
     nav_island: int,
     nav_to_min_distance: float = 1.5,
 ) -> List[Receptacle]:
@@ -959,27 +940,12 @@
 
     :return: The list of heuristic passing Receptacle instances.
     """
->>>>>>> 462c37b6
     navigable_receptacles: List[Receptacle] = []
     for receptacle in receptacles:
         obj_mgr = get_obj_manager_for_receptacle(sim, receptacle)
         receptacle_obj = obj_mgr.get_object_by_handle(
             receptacle.parent_object_handle
         )
-<<<<<<< HEAD
-        receptacle_bb = get_aabb(
-            receptacle_obj.object_id, sim, transformed=True
-        )
-
-        if (
-            receptacle_bb.size_y()
-            > sim.pathfinder.nav_mesh_settings.agent_height - 0.2
-        ):
-            logger.info(
-                f"Receptacle {receptacle.parent_object_handle}, {receptacle_obj.translation} is too tall. Skipping."
-            )
-            continue
-=======
         receptacle_bb = None
         if receptacle.is_parent_object_articulated:
             receptacle_bb = get_ao_link_aabb(
@@ -992,7 +958,6 @@
             receptacle_bb = get_rigid_aabb(
                 receptacle_obj.object_id, sim, transformed=True
             )
->>>>>>> 462c37b6
 
         recep_points = [
             receptacle_bb.back_bottom_left,
@@ -1004,11 +969,7 @@
         corners_accessible = True
         corners_accessible = (
             sum(
-<<<<<<< HEAD
-                is_accessible(sim, point, nav_to_min_distance=1.5)
-=======
                 is_accessible(sim, point, nav_to_min_distance, nav_island)
->>>>>>> 462c37b6
                 for point in recep_points
             )
             >= 2
