#!/usr/bin/env python3

# Copyright (c) Meta Platforms, Inc. and its affiliates.
# This source code is licensed under the MIT license found in the
# LICENSE file in the root directory of this source tree.

from typing import TYPE_CHECKING

import numpy as np
from gym import spaces

import habitat_sim
from habitat.core.embodied_task import Measure
from habitat.core.registry import registry
from habitat.core.simulator import Sensor, SensorTypes
from habitat.tasks.nav.nav import EpisodicCompassSensor, EpisodicGPSSensor
from habitat.tasks.rearrange.rearrange_sensors import (
    DoesWantTerminate,
    RearrangeReward,
)
from habitat.tasks.rearrange.utils import UsesRobotInterface
from habitat.tasks.utils import cartesian_to_polar
from habitat.utils.geometry_utils import quaternion_from_coeff

if TYPE_CHECKING:
    from omegaconf import DictConfig

BASE_ACTION_NAME = "base_velocity"


@registry.register_sensor
class NavGoalPointGoalSensor(UsesRobotInterface, Sensor):
    """
    GPS and compass sensor relative to the starting object position or goal
    position.
    """

    cls_uuid: str = "goal_to_agent_gps_compass"

    def __init__(self, *args, sim, task, **kwargs):
        self._task = task
        self._sim = sim
        super().__init__(*args, task=task, **kwargs)

    def _get_uuid(self, *args, **kwargs):
        return NavGoalPointGoalSensor.cls_uuid

    def _get_sensor_type(self, *args, **kwargs):
        return SensorTypes.TENSOR

    def _get_observation_space(self, *args, config, **kwargs):
        return spaces.Box(
            shape=(2,),
            low=np.finfo(np.float32).min,
            high=np.finfo(np.float32).max,
            dtype=np.float32,
        )

    def get_observation(self, task, *args, **kwargs):
        robot_T = self._sim.get_robot_data(
            self.robot_id
        ).robot.base_transformation

        dir_vector = robot_T.inverted().transform_point(task.nav_goal_pos)
        rho, phi = cartesian_to_polar(dir_vector[0], dir_vector[1])

        return np.array([rho, -phi], dtype=np.float32)


@registry.register_sensor
class OracleNavigationActionSensor(Sensor):
    cls_uuid: str = "oracle_nav_actions"

    def __init__(self, sim, config, *args, **kwargs):
        super().__init__(config=config)
        self._sim = sim

    def _get_uuid(self, *args, **kwargs):
        return OracleNavigationActionSensor.cls_uuid

    def _get_sensor_type(self, *args, **kwargs):
        return SensorTypes.TENSOR

    def _get_observation_space(self, *args, config, **kwargs):
        return spaces.Box(
            shape=(3,),
            low=np.finfo(np.float32).min,
            high=np.finfo(np.float32).max,
            dtype=np.float32,
        )

    def _path_to_point(self, point):
        agent_pos = self._sim.robot.base_pos

        path = habitat_sim.ShortestPath()
        path.requested_start = agent_pos
        path.requested_end = point
        found_path = self._sim.pathfinder.find_path(path)
        if not found_path:
            return [agent_pos, point]
        return path.points

    def get_observation(self, task, *args, **kwargs):
        path = self._path_to_point(task.nav_target_pos)
        return path[1]


@registry.register_measure
class NavToObjReward(RearrangeReward):
    cls_uuid: str = "nav_to_obj_reward"

    def __init__(self, *args, sim, config, task, **kwargs):
        self._dist_reward = config.dist_reward
        self._should_reward_turn = config.should_reward_turn
        self._turn_reward_dist = config.turn_reward_dist
        self._angle_dist_reward = config.angle_dist_reward
        super().__init__(*args, sim=sim, config=config, task=task, **kwargs)

    @staticmethod
    def _get_uuid(*args, **kwargs):
        return NavToObjReward.cls_uuid

    def reset_metric(self, *args, episode, task, observations, **kwargs):
        task.measurements.check_measure_dependencies(
            self.uuid,
            [
                NavToObjSuccess.cls_uuid,
                DistToGoal.cls_uuid,
                RotDistToGoal.cls_uuid,
            ],
        )
        self._cur_angle_dist = -1.0
        self._prev_dist = -1.0
        super().reset_metric(
            *args,
            episode=episode,
            task=task,
            observations=observations,
            **kwargs,
        )

    def update_metric(self, *args, episode, task, observations, **kwargs):
        reward = 0.0
        cur_dist = task.measurements.measures[DistToGoal.cls_uuid].get_metric()
        if self._prev_dist < 0.0:
            dist_diff = 0.0
        else:
            dist_diff = self._prev_dist - cur_dist

        reward += self._dist_reward * dist_diff
        self._prev_dist = cur_dist

        if self._should_reward_turn and cur_dist < self._turn_reward_dist:
            angle_dist = task.measurements.measures[
                RotDistToGoal.cls_uuid
            ].get_metric()

            if self._cur_angle_dist < 0:
                angle_diff = 0.0
            else:
                angle_diff = self._cur_angle_dist - angle_dist

            reward += self._angle_dist_reward * angle_diff
            self._cur_angle_dist = angle_dist

        self._metric = reward


@registry.register_measure
class DistToGoal(Measure):
    cls_uuid: str = "dist_to_goal"

    def __init__(self, *args, sim, config, task, **kwargs):
        self._config = config
        self._sim = sim
        self._prev_dist = None
        super().__init__(*args, sim=sim, config=config, task=task, **kwargs)

    def reset_metric(self, *args, episode, task, observations, **kwargs):
        self._prev_dist = self._get_cur_geo_dist(task, episode)
        self.update_metric(
            *args,
            episode=episode,
            task=task,
            observations=observations,
            **kwargs,
        )

    def _get_cur_geo_dist(self, task, episode):
        if len(task.nav_goal_pos.shape) == 1:
            goals = np.expand_dims(task.nav_goal_pos, axis=0)
        else:
            goals = task.nav_goal_pos
        distance_to_target = self._sim.geodesic_distance(
            self._sim.robot.base_pos, goals, episode
        )
        if distance_to_target == np.inf:
            distance_to_target = self._prev_dist
        if distance_to_target is None:
            distance_to_target = 30
        return distance_to_target

    @staticmethod
    def _get_uuid(*args, **kwargs):
        return DistToGoal.cls_uuid

    def update_metric(self, *args, episode, task, observations, **kwargs):
        self._metric = self._get_cur_geo_dist(task, episode)


@registry.register_sensor(name="RobotStartGPSSensor")
class RobotStartGPSSensor(EpisodicGPSSensor):
    cls_uuid: str = "robot_start_gps"

    def __init__(self, sim, config: "DictConfig", *args, **kwargs):
        super().__init__(sim=sim, config=config)

    def get_agent_start_pose(self, episode, task):
        return task.robot_start_position, quaternion_from_coeff(
            task.robot_start_rotation
        )

    def get_agent_current_pose(self, sim):
        curr_quat = sim.robot.sim_obj.rotation
        curr_rotation = [
            curr_quat.vector.x,
            curr_quat.vector.y,
            curr_quat.vector.z,
            curr_quat.scalar,
        ]

        return sim.robot.sim_obj.translation, quaternion_from_coeff(
            curr_rotation
        )


@registry.register_sensor(name="RobotStartCompassSensor")
class RobotStartCompassSensor(EpisodicCompassSensor):
    cls_uuid: str = "robot_start_compass"

    def __init__(self, sim, config: "DictConfig", *args, **kwargs):
        super().__init__(sim=sim, config=config)

    def get_agent_start_pose(self, episode, task):
        return task.start_position, quaternion_from_coeff(
            task.robot_start_rotation
        )

    def get_agent_current_pose(self, sim):
        curr_quat = sim.robot.sim_obj.rotation
        curr_rotation = [
            curr_quat.vector.x,
            curr_quat.vector.y,
            curr_quat.vector.z,
            curr_quat.scalar,
        ]
        return sim.robot.sim_obj.translation, quaternion_from_coeff(
            curr_rotation
        )
<<<<<<< HEAD


@registry.register_sensor(name="RobotStartGPSSensor")
class RobotStartGPSSensor(EpisodicGPSSensor):
    cls_uuid: str = "robot_start_gps"

    def __init__(self, sim, config: "DictConfig", *args, **kwargs):
        super().__init__(sim=sim, config=config)

    def get_agent_start_pose(self, episode, task):
        return task.start_position, quaternion_from_coeff(task.start_rotation)

    def get_agent_current_pose(self, sim):
        curr_quat = sim.robot.sim_obj.rotation
        curr_rotation = [
            curr_quat.vector.x,
            curr_quat.vector.y,
            curr_quat.vector.z,
            curr_quat.scalar,
        ]

        return sim.robot.sim_obj.translation, quaternion_from_coeff(
            curr_rotation
        )


@registry.register_sensor(name="RobotStartCompassSensor")
class RobotStartCompassSensor(EpisodicCompassSensor):
    cls_uuid: str = "robot_start_compass"

    def __init__(self, sim, config: "DictConfig", *args, **kwargs):
        super().__init__(sim=sim, config=config)

    def get_agent_start_pose(self, episode, task):
        return task.start_position, quaternion_from_coeff(task.start_rotation)

    def get_agent_current_pose(self, sim):
        curr_quat = sim.robot.sim_obj.rotation
        curr_rotation = [
            curr_quat.vector.x,
            curr_quat.vector.y,
            curr_quat.vector.z,
            curr_quat.scalar,
        ]
        return sim.robot.sim_obj.translation, quaternion_from_coeff(
            curr_rotation
        )
=======
>>>>>>> e52cb617


@registry.register_measure
class RotDistToGoal(Measure):
    cls_uuid: str = "rot_dist_to_goal"

    def __init__(self, *args, sim, **kwargs):
        self._sim = sim
        super().__init__(*args, sim=sim, **kwargs)

    @staticmethod
    def _get_uuid(*args, **kwargs):
        return RotDistToGoal.cls_uuid

    def reset_metric(self, *args, **kwargs):
        self.update_metric(
            *args,
            **kwargs,
        )

    def update_metric(self, *args, episode, task, observations, **kwargs):
        if len(task.nav_goal_pos.shape) == 2:
            path = habitat_sim.MultiGoalShortestPath()
            path.requested_start = self._sim.robot.base_pos
            path.requested_ends = task.nav_goal_pos
            self._sim.pathfinder.find_path(path)
            assert (
                path.closest_end_point_index != -1
            ), f"None of the goals are reachable from current position for episode {episode.episode_id}"
            # RotDist to closest goal
            targ = task.nav_goal_pos[path.closest_end_point_index]
        else:
            targ = task.nav_goal_pos
        robot = self._sim.robot

        # Get the base transformation
        T = robot.base_transformation
        # Do transformation
        pos = T.inverted().transform_point(targ)
        # Project to 2D plane (x,y,z=0)
        pos[2] = 0.0
        # Unit vector of the pos
        pos = pos.normalized()
        # Define the coordinate of the robot
        pos_robot = np.array([1.0, 0.0, 0.0])
        # Get the angle
        angle = np.arccos(np.dot(pos, pos_robot))
        self._metric = np.abs(float(angle))


@registry.register_measure
class NavToPosSucc(Measure):
    cls_uuid: str = "nav_to_pos_success"

    @staticmethod
    def _get_uuid(*args, **kwargs):
        return NavToPosSucc.cls_uuid

    def __init__(self, *args, config, **kwargs):
        self._config = config
        self._success_distance = self._config.success_distance
        super().__init__(*args, config=config, **kwargs)

    def reset_metric(self, *args, task, **kwargs):
        task.measurements.check_measure_dependencies(
            self.uuid,
            [DistToGoal.cls_uuid],
        )
        self.update_metric(*args, task=task, **kwargs)

    def update_metric(self, *args, episode, task, observations, **kwargs):
        dist = task.measurements.measures[DistToGoal.cls_uuid].get_metric()
        self._metric = dist < self._success_distance


@registry.register_measure
class NavToObjSuccess(Measure):
    cls_uuid: str = "nav_to_obj_success"

    @staticmethod
    def _get_uuid(*args, **kwargs):
        return NavToObjSuccess.cls_uuid

    def reset_metric(self, *args, task, **kwargs):
        task.measurements.check_measure_dependencies(
            self.uuid,
            [NavToPosSucc.cls_uuid, RotDistToGoal.cls_uuid],
        )
        self.update_metric(*args, task=task, **kwargs)

    def __init__(self, *args, config, **kwargs):
        self._config = config
        self._must_look_at_targ = self._config.must_look_at_targ
        self._success_angle_dist = self._config.success_angle_dist
        self._must_call_stop = self._config.must_call_stop
        super().__init__(*args, config=config, **kwargs)

    def update_metric(self, *args, episode, task, observations, **kwargs):
        angle_dist = task.measurements.measures[
            RotDistToGoal.cls_uuid
        ].get_metric()

        nav_pos_succ = task.measurements.measures[
            NavToPosSucc.cls_uuid
        ].get_metric()

        called_stop = task.measurements.measures[
            DoesWantTerminate.cls_uuid
        ].get_metric()

        if self._must_look_at_targ:
            self._metric = (
                nav_pos_succ and angle_dist < self._success_angle_dist
            )
        else:
            self._metric = nav_pos_succ

        if self._must_call_stop:
            if called_stop:
                task.should_end = True
            else:
                self._metric = False

# TODO: Move to a separate file for ovmm sensors
from habitat.tasks.rearrange.sub_tasks.pick_sensors import (
    DidPickObjectMeasure,
)
@registry.register_measure
class PickNavToPosSucc(Measure):
    cls_uuid: str = "pick_nav_to_pos_succ"

    @staticmethod
    def _get_uuid(*args, **kwargs):
        return PickNavToPosSucc.cls_uuid

    def reset_metric(self, *args, task, **kwargs):
        task.measurements.check_measure_dependencies(
            self.uuid,
            [NavToPosSucc.cls_uuid, DidPickObjectMeasure.cls_uuid],
        )
        self.update_metric(*args, task=task, **kwargs)

    def __init__(self, *args, config, **kwargs):
        self._config = config
        super().__init__(*args, config=config, **kwargs)

    def update_metric(self, *args, episode, task, observations, **kwargs):
        nav_to_pos_success = task.measurements.measures[
            NavToPosSucc.cls_uuid
        ].get_metric()

        did_pick_object = task.measurements.measures[
            DidPickObjectMeasure.cls_uuid
        ].get_metric()
        self._metric = nav_to_pos_success and did_pick_object


@registry.register_measure
class PickNavToObjSuccess(Measure):
    cls_uuid: str = "pick_nav_to_obj_success"

    @staticmethod
    def _get_uuid(*args, **kwargs):
        return PickNavToObjSuccess.cls_uuid

    def reset_metric(self, *args, task, **kwargs):
        task.measurements.check_measure_dependencies(
            self.uuid,
            [NavToObjSuccess.cls_uuid, DidPickObjectMeasure.cls_uuid],
        )
        self.update_metric(*args, task=task, **kwargs)

    def __init__(self, *args, config, **kwargs):
        self._config = config
        super().__init__(*args, config=config, **kwargs)

    def update_metric(self, *args, episode, task, observations, **kwargs):
        nav_to_obj_success = task.measurements.measures[
            NavToObjSuccess.cls_uuid
        ].get_metric()

        did_pick_object = task.measurements.measures[
            DidPickObjectMeasure.cls_uuid
        ].get_metric()
        self._metric = nav_to_obj_success and did_pick_object<|MERGE_RESOLUTION|>--- conflicted
+++ resolved
@@ -257,56 +257,6 @@
         return sim.robot.sim_obj.translation, quaternion_from_coeff(
             curr_rotation
         )
-<<<<<<< HEAD
-
-
-@registry.register_sensor(name="RobotStartGPSSensor")
-class RobotStartGPSSensor(EpisodicGPSSensor):
-    cls_uuid: str = "robot_start_gps"
-
-    def __init__(self, sim, config: "DictConfig", *args, **kwargs):
-        super().__init__(sim=sim, config=config)
-
-    def get_agent_start_pose(self, episode, task):
-        return task.start_position, quaternion_from_coeff(task.start_rotation)
-
-    def get_agent_current_pose(self, sim):
-        curr_quat = sim.robot.sim_obj.rotation
-        curr_rotation = [
-            curr_quat.vector.x,
-            curr_quat.vector.y,
-            curr_quat.vector.z,
-            curr_quat.scalar,
-        ]
-
-        return sim.robot.sim_obj.translation, quaternion_from_coeff(
-            curr_rotation
-        )
-
-
-@registry.register_sensor(name="RobotStartCompassSensor")
-class RobotStartCompassSensor(EpisodicCompassSensor):
-    cls_uuid: str = "robot_start_compass"
-
-    def __init__(self, sim, config: "DictConfig", *args, **kwargs):
-        super().__init__(sim=sim, config=config)
-
-    def get_agent_start_pose(self, episode, task):
-        return task.start_position, quaternion_from_coeff(task.start_rotation)
-
-    def get_agent_current_pose(self, sim):
-        curr_quat = sim.robot.sim_obj.rotation
-        curr_rotation = [
-            curr_quat.vector.x,
-            curr_quat.vector.y,
-            curr_quat.vector.z,
-            curr_quat.scalar,
-        ]
-        return sim.robot.sim_obj.translation, quaternion_from_coeff(
-            curr_rotation
-        )
-=======
->>>>>>> e52cb617
 
 
 @registry.register_measure
