#!/usr/bin/env python3

# Copyright (c) Meta Platforms, Inc. and its affiliates.
# This source code is licensed under the MIT license found in the
# LICENSE file in the root directory of this source tree.

from typing import Optional

import magnum as mn
import numpy as np
from gym import spaces

import habitat_sim
from habitat.core.embodied_task import SimulatorTaskAction
from habitat.core.registry import registry
from habitat.sims.habitat_simulator.actions import HabitatSimActions

# flake8: noqa
# These actions need to be imported since there is a Python evaluation
# statement which dynamically creates the desired grip controller.
from habitat.tasks.rearrange.actions.grip_actions import (
    GripSimulatorTaskAction,
    MagicGraspAction,
    SuctionGraspAction,
)
from habitat.tasks.rearrange.actions.robot_action import RobotAction
from habitat.tasks.rearrange.rearrange_sim import RearrangeSim
from habitat.tasks.rearrange.utils import rearrange_collision, rearrange_logger


@registry.register_task_action
class EmptyAction(RobotAction):
    """A No-op action useful for testing and in some controllers where we want
    to wait before the next operation.
    """

    @property
    def action_space(self):
        return spaces.Dict(
            {
                "empty_action": spaces.Box(
                    shape=(1,),
                    low=-1,
                    high=1,
                    dtype=np.float32,
                )
            }
        )

    def step(self, *args, **kwargs):
        return self._sim.step(HabitatSimActions.empty)


@registry.register_task_action
class RearrangeStopAction(SimulatorTaskAction):
    def reset(self, *args, **kwargs):
        super().reset(*args, **kwargs)
        self.does_want_terminate = False

    def step(self, task, *args, is_last_action, **kwargs):
        should_stop = kwargs.get("rearrange_stop", [1.0])
        if should_stop[0] > 0.0:
            rearrange_logger.debug(
                "Rearrange stop action requesting episode stop."
            )
            self.does_want_terminate = True

        if is_last_action:
            return self._sim.step(HabitatSimActions.rearrange_stop)
        else:
            return {}


@registry.register_task_action
class ArmAction(RobotAction):
    """An arm control and grip control into one action space."""

    def __init__(self, *args, config, sim: RearrangeSim, **kwargs):
        super().__init__(*args, config=config, sim=sim, **kwargs)
        arm_controller_cls = eval(self._config.arm_controller)
        self._sim: RearrangeSim = sim
        self.arm_ctrlr = arm_controller_cls(
            *args, config=config, sim=sim, **kwargs
        )

        if self._config.grip_controller is not None:
            grip_controller_cls = eval(self._config.grip_controller)
            self.grip_ctrlr: Optional[
                GripSimulatorTaskAction
            ] = grip_controller_cls(*args, config=config, sim=sim, **kwargs)
        else:
            self.grip_ctrlr = None

        self.disable_grip = False
        if "disable_grip" in config:
            self.disable_grip = config["disable_grip"]

    def reset(self, *args, **kwargs):
        self.arm_ctrlr.reset(*args, **kwargs)
        if self.grip_ctrlr is not None:
            self.grip_ctrlr.reset(*args, **kwargs)

    @property
    def action_space(self):
        action_spaces = {
            self._action_arg_prefix
            + "arm_action": self.arm_ctrlr.action_space,
        }
        if self.grip_ctrlr is not None and self.grip_ctrlr.requires_action:
            action_spaces[
                self._action_arg_prefix + "grip_action"
            ] = self.grip_ctrlr.action_space
        return spaces.Dict(action_spaces)

    def step(self, is_last_action, *args, **kwargs):
        arm_action = kwargs[self._action_arg_prefix + "arm_action"]
        self.arm_ctrlr.step(arm_action)
        if self.grip_ctrlr is not None and not self.disable_grip:
            grip_action = kwargs[self._action_arg_prefix + "grip_action"]
            self.grip_ctrlr.step(grip_action)
        if is_last_action:
            return self._sim.step(HabitatSimActions.arm_action)
        else:
            return {}


@registry.register_task_action
class ArmRelPosAction(RobotAction):
    """
    The arm motor targets are offset by the delta joint values specified by the
    action
    """

    def __init__(self, *args, config, sim: RearrangeSim, **kwargs):
        super().__init__(*args, config=config, sim=sim, **kwargs)
        self._delta_pos_limit = self._config.delta_pos_limit

    @property
    def action_space(self):
        return spaces.Box(
            shape=(self._config.arm_joint_dimensionality,),
            low=-1,
            high=1,
            dtype=np.float32,
        )

    def step(self, delta_pos, should_step=True, *args, **kwargs):
        # clip from -1 to 1
        delta_pos = np.clip(delta_pos, -1, 1)
        delta_pos *= self._delta_pos_limit
        # The actual joint positions
        self._sim: RearrangeSim
        self.cur_articulated_agent.arm_motor_pos = (
            delta_pos + self.cur_articulated_agent.arm_motor_pos
        )


@registry.register_task_action
class ArmRelPosKinematicAction(RobotAction):
    """
    The arm motor targets are offset by the delta joint values specified by the
    action
    """

    def __init__(self, *args, config, sim: RearrangeSim, **kwargs):
        super().__init__(*args, config=config, sim=sim, **kwargs)
        self._delta_pos_limit = self._config.delta_pos_limit
        self._should_clip = self._config.get("should_clip", True)

    @property
    def action_space(self):
        return spaces.Box(
            shape=(self._config.arm_joint_dimensionality,),
            low=0,
            high=1,
            dtype=np.float32,
        )

    def step(self, delta_pos, *args, **kwargs):
        if self._should_clip:
            # clip from -1 to 1
            delta_pos = np.clip(delta_pos, -1, 1)
        delta_pos *= self._delta_pos_limit
        self._sim: RearrangeSim

        set_arm_pos = delta_pos + self.cur_articulated_agent.arm_joint_pos
        self.cur_articulated_agent.arm_joint_pos = set_arm_pos
        self.cur_articulated_agent.fix_joint_values = set_arm_pos


@registry.register_task_action
class ArmAbsPosAction(RobotAction):
    """
    The arm motor targets are directly set to the joint configuration specified
    by the action.
    """

    @property
    def action_space(self):
        return spaces.Box(
            shape=(self._config.arm_joint_dimensionality,),
            low=0,
            high=1,
            dtype=np.float32,
        )

    def step(self, set_pos, *args, **kwargs):
        # No clipping because the arm is being set to exactly where it needs to
        # go.
        self._sim: RearrangeSim
        self.cur_articulated_agent.arm_motor_pos = set_pos


@registry.register_task_action
class ArmAbsPosKinematicAction(RobotAction):
    """
    The arm is kinematically directly set to the joint configuration specified
    by the action.
    """

    @property
    def action_space(self):
        return spaces.Box(
            shape=(self._config.arm_joint_dimensionality,),
            low=0,
            high=1,
            dtype=np.float32,
        )

    def step(self, set_pos, *args, **kwargs):
        # No clipping because the arm is being set to exactly where it needs to
        # go.
        self._sim: RearrangeSim
        self.cur_articulated_agent.arm_joint_pos = set_pos


@registry.register_task_action
class ArmRelPosKinematicReducedActionStretch(RobotAction):
    """
    The arm motor targets are offset by the delta joint values specified by the
    action and the mask. This function is used for Stretch.
    """

    def __init__(self, *args, config, sim: RearrangeSim, **kwargs):
        super().__init__(*args, config=config, sim=sim, **kwargs)
        self.last_arm_action = None
        self._delta_pos_limit = self._config.delta_pos_limit
        self._should_clip = self._config.get("should_clip", True)
        self._arm_joint_mask = self._config.arm_joint_mask

    def reset(self, *args, **kwargs):
        super().reset(*args, **kwargs)
        self.last_arm_action = None

    @property
    def action_space(self):
        self.step_c = 0
        return spaces.Box(
            shape=(self._config.arm_joint_dimensionality,),
            low=-1,
            high=1,
            dtype=np.float32,
        )

    def step(self, delta_pos, *args, **kwargs):
        if self._should_clip:
            # clip from -1 to 1
            delta_pos = np.clip(delta_pos, -1, 1)
        delta_pos *= self._delta_pos_limit
        self._sim: RearrangeSim

        # Expand delta_pos based on mask
        expanded_delta_pos = np.zeros(len(self._arm_joint_mask))
        src_idx = 0
        tgt_idx = 0
        for mask in self._arm_joint_mask:
            if mask == 0:
                tgt_idx += 1
                src_idx += 1
                continue
            expanded_delta_pos[tgt_idx] = delta_pos[src_idx]
            tgt_idx += 1
            src_idx += 1

        min_limit, max_limit = self.cur_articulated_agent.arm_joint_limits
        set_arm_pos = (
            expanded_delta_pos + self.cur_articulated_agent.arm_motor_pos
        )
        # Perform roll over to the joints so that the user cannot control
        # the motor 2, 3, 4 for the arm.
        if expanded_delta_pos[0] >= 0:
            for i in range(3):
                if set_arm_pos[i] > max_limit[i]:
                    set_arm_pos[i + 1] += set_arm_pos[i] - max_limit[i]
                    set_arm_pos[i] = max_limit[i]
        else:
            for i in range(3):
                if set_arm_pos[i] < min_limit[i]:
                    set_arm_pos[i + 1] -= min_limit[i] - set_arm_pos[i]
                    set_arm_pos[i] = min_limit[i]
        set_arm_pos = np.clip(set_arm_pos, min_limit, max_limit)

        self.cur_articulated_agent.arm_motor_pos = set_arm_pos


@registry.register_task_action
class BaseVelAction(RobotAction):
    """
    The articulated agent base motion is constrained to the NavMesh and controlled with velocity commands integrated with the VelocityControl interface.

    Optionally cull states with active collisions if config parameter `allow_dyn_slide` is True
    """

    def __init__(self, *args, config, sim: RearrangeSim, **kwargs):
        super().__init__(*args, config=config, sim=sim, **kwargs)
        self._sim: RearrangeSim = sim
        self.base_vel_ctrl = habitat_sim.physics.VelocityControl()
        self.base_vel_ctrl.controlling_lin_vel = True
        self.base_vel_ctrl.lin_vel_is_local = True
        self.base_vel_ctrl.controlling_ang_vel = True
        self.base_vel_ctrl.ang_vel_is_local = True
        self._allow_dyn_slide = self._config.get("allow_dyn_slide", True)
        self._lin_speed = self._config.lin_speed
        self._ang_speed = self._config.ang_speed
        self._allow_back = self._config.allow_back

    @property
    def action_space(self):
        lim = 20
        return spaces.Dict(
            {
                self._action_arg_prefix
                + "base_vel": spaces.Box(
                    shape=(2,), low=-lim, high=lim, dtype=np.float32
                )
            }
        )

    def _capture_articulated_agent_state(self):
        return {
            "forces": self.cur_articulated_agent.sim_obj.joint_forces,
            "vel": self.cur_articulated_agent.sim_obj.joint_velocities,
            "pos": self.cur_articulated_agent.sim_obj.joint_positions,
        }

    def _set_articulated_agent_state(self, set_dat):
        self.cur_articulated_agent.sim_obj.joint_positions = set_dat["forces"]
        self.cur_articulated_agent.sim_obj.joint_velocities = set_dat["vel"]
        self.cur_articulated_agent.sim_obj.joint_forces = set_dat["pos"]

    def update_base(self):
        ctrl_freq = self._sim.ctrl_freq

        before_trans_state = self._capture_articulated_agent_state()

        trans = self.cur_articulated_agent.sim_obj.transformation
        rigid_state = habitat_sim.RigidState(
            mn.Quaternion.from_matrix(trans.rotation()), trans.translation
        )

        target_rigid_state = self.base_vel_ctrl.integrate_transform(
            1 / ctrl_freq, rigid_state
        )
        end_pos = self._sim.step_filter(
            rigid_state.translation, target_rigid_state.translation
        )

        target_trans = mn.Matrix4.from_(
            target_rigid_state.rotation.to_matrix(), end_pos
        )
        self.cur_articulated_agent.sim_obj.transformation = target_trans

        if not self._allow_dyn_slide:
            # Check if in the new articulated_agent state the arm collides with anything.
            # If so we have to revert back to the previous transform
            self._sim.internal_step(-1)
            colls = self._sim.get_collisions()
            did_coll, _ = rearrange_collision(
                colls, self._sim.snapped_obj_id, False
            )
            if did_coll:
                # Don't allow the step, revert back.
                self._set_articulated_agent_state(before_trans_state)
                self.cur_articulated_agent.sim_obj.transformation = trans
        if self.cur_grasp_mgr.snap_idx is not None:
            # Holding onto an object, also kinematically update the object.
            # object.
            self.cur_grasp_mgr.update_object_to_grasp()

    def step(self, *args, is_last_action, **kwargs):
        lin_vel, ang_vel = kwargs[self._action_arg_prefix + "base_vel"]
        lin_vel = np.clip(lin_vel, -1, 1) * self._lin_speed
        ang_vel = np.clip(ang_vel, -1, 1) * self._ang_speed
        if not self._allow_back:
            lin_vel = np.maximum(lin_vel, 0)

        self.base_vel_ctrl.linear_velocity = mn.Vector3(lin_vel, 0, 0)
        self.base_vel_ctrl.angular_velocity = mn.Vector3(0, ang_vel, 0)

        if lin_vel != 0.0 or ang_vel != 0.0:
            self.update_base()

        if is_last_action:
            return self._sim.step(HabitatSimActions.base_velocity)
        else:
            return {}


@registry.register_task_action
class ArmEEAction(RobotAction):
    """Uses inverse kinematics (requires pybullet) to apply end-effector position control for the articulated_agent's arm."""

    def __init__(self, *args, sim: RearrangeSim, **kwargs):
        self.ee_target: Optional[np.ndarray] = None
        self.ee_index: Optional[int] = 0
        super().__init__(*args, sim=sim, **kwargs)
        self._sim: RearrangeSim = sim
        self._render_ee_target = self._config.get("render_ee_target", False)
        self._ee_ctrl_lim = self._config.ee_ctrl_lim

    def reset(self, *args, **kwargs):
        super().reset()
        cur_ee = self._ik_helper.calc_fk(
            np.array(self._sim.articulated_agent.arm_joint_pos)
        )

        self.ee_target = cur_ee

    @property
    def action_space(self):
        return spaces.Box(shape=(3,), low=-1, high=1, dtype=np.float32)

    def apply_ee_constraints(self):
        self.ee_target = np.clip(
            self.ee_target,
            self._sim.articulated_agent.params.ee_constraint[
                self.ee_index, :, 0
            ],
            self._sim.articulated_agent.params.ee_constraint[
                self.ee_index, :, 1
            ],
        )

    def set_desired_ee_pos(self, ee_pos: np.ndarray) -> None:
        self.ee_target += np.array(ee_pos)

        self.apply_ee_constraints()

        joint_pos = np.array(self._sim.articulated_agent.arm_joint_pos)
        joint_vel = np.zeros(joint_pos.shape)

        self._ik_helper.set_arm_state(joint_pos, joint_vel)

        des_joint_pos = self._ik_helper.calc_ik(self.ee_target)
        des_joint_pos = list(des_joint_pos)
        self._sim.articulated_agent.arm_motor_pos = des_joint_pos

    def step(self, ee_pos, **kwargs):
        ee_pos = np.clip(ee_pos, -1, 1)
        ee_pos *= self._ee_ctrl_lim
        self.set_desired_ee_pos(ee_pos)

        if self._render_ee_target:
            global_pos = self._sim.articulated_agent.base_transformation.transform_point(
                self.ee_target
            )
            self._sim.viz_ids["ee_target"] = self._sim.visualize_position(
                global_pos, self._sim.viz_ids["ee_target"]
            )


@registry.register_task_action
class HumanoidJointAction(RobotAction):
    def __init__(self, *args, sim: RearrangeSim, **kwargs):
        super().__init__(*args, sim=sim, **kwargs)
        self._sim: RearrangeSim = sim
<<<<<<< HEAD
        self.num_joints = 17
=======
        self.num_joints = 19
>>>>>>> 0f811a40

    def reset(self, *args, **kwargs):
        super().reset()

    @property
    def action_space(self):
        num_joints = self.num_joints
        num_dim_transform = 16
        # The action space is the number of joints plus 16 for a 4x4 transformtion matrix for the base
        return spaces.Dict(
            {
                "human_joints_trans": spaces.Box(
<<<<<<< HEAD
                    shape=(4 * num_joints + num_dim_transform,),
=======
                    shape=(4 * (num_joints + num_dim_transform),),
>>>>>>> 0f811a40
                    low=-1,
                    high=1,
                    dtype=np.float32,
                )
            }
        )

    def step(self, human_joints_trans, **kwargs):
        r"""
        Updates the joint rotations and root transformation of the humanoid.
        :param human_joint_trans: Array of size (num_joints*4)+16. The last 16
            dimensions define the 4x4 root transformation matrix, the first elements
            correspond to a flattened list of quaternions for each joint. When the array is all 0
            it keeps the previous joint rotation and transform.
        """
        new_joints = human_joints_trans[:-16]
        new_pos_transform = human_joints_trans[-16:]

        # When the array is all 0, this indicates we are not setting
        # the human joint
        if np.array(new_pos_transform).sum() != 0:
            vecs = [
                mn.Vector4(new_pos_transform[i * 4 : (i + 1) * 4])
                for i in range(4)
            ]
            new_transform = mn.Matrix4(*vecs)
            self.cur_articulated_agent.set_joint_transform(
                new_joints, new_transform
            )
        return self._sim.step(HabitatSimActions.changejoint_action)<|MERGE_RESOLUTION|>--- conflicted
+++ resolved
@@ -474,11 +474,7 @@
     def __init__(self, *args, sim: RearrangeSim, **kwargs):
         super().__init__(*args, sim=sim, **kwargs)
         self._sim: RearrangeSim = sim
-<<<<<<< HEAD
         self.num_joints = 17
-=======
-        self.num_joints = 19
->>>>>>> 0f811a40
 
     def reset(self, *args, **kwargs):
         super().reset()
@@ -491,11 +487,7 @@
         return spaces.Dict(
             {
                 "human_joints_trans": spaces.Box(
-<<<<<<< HEAD
                     shape=(4 * num_joints + num_dim_transform,),
-=======
-                    shape=(4 * (num_joints + num_dim_transform),),
->>>>>>> 0f811a40
                     low=-1,
                     high=1,
                     dtype=np.float32,
@@ -513,6 +505,7 @@
         """
         new_joints = human_joints_trans[:-16]
         new_pos_transform = human_joints_trans[-16:]
+        is_last_action = kwargs["is_last_action"]
 
         # When the array is all 0, this indicates we are not setting
         # the human joint
@@ -525,4 +518,8 @@
             self.cur_articulated_agent.set_joint_transform(
                 new_joints, new_transform
             )
-        return self._sim.step(HabitatSimActions.changejoint_action)+
+        if is_last_action:
+            return self._sim.step(HabitatSimActions.changejoint_action)
+        else:
+            return {}