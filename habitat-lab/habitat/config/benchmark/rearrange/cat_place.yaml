# @package _global_

defaults:
  - /habitat: habitat_config_base
  - /habitat/simulator/agents@habitat.simulator.agents.main_agent: depthp_head_rgb_third_agent
  - /habitat/task/rearrange: cat_place
  - /habitat/dataset/rearrangement: floorplanner
  - _self_

habitat:
  gym:
    auto_name: Place
    obs_keys:
      - robot_head_depth
      - robot_head_rgb
      - goal_receptacle
      - joint
      - is_holding
      - relative_resting_position
  environment:
    max_episode_steps: 300
  simulator:
    type: ObjectRearrangeSim-v0
    additional_object_paths:
    - data/objects/ycb/configs/
    - data/objects/amazon_berkeley/configs/
    - data/objects/google_object_dataset/configs/
    needs_markers: False
    concur_render: True
    auto_sleep: True
    agents:
      main_agent:
        radius: 0.25
        robot_urdf: data/robots/hab_stretch/urdf/hab_stretch.urdf
        robot_type: "StretchRobot"
        sim_sensors:
<<<<<<< HEAD
=======
           head_rgb_sensor:
             height: 256
             width: 256
             hfov: 42
>>>>>>> 7a92b0bb
           head_depth_sensor:
             height: 256
             width: 256
             hfov: 42
           head_panoptic_sensor:
             height: 256
             width: 256
             hfov: 42
    habitat_sim_v0:
      allow_sliding: False
      enable_physics: True
  dataset:
    data_path: data/datasets/floorplanner/rearrange/v1/{split}/categorical_rearrange_easy.json.gz
    type: ObjectRearrangeDataset-v0<|MERGE_RESOLUTION|>--- conflicted
+++ resolved
@@ -34,13 +34,6 @@
         robot_urdf: data/robots/hab_stretch/urdf/hab_stretch.urdf
         robot_type: "StretchRobot"
         sim_sensors:
-<<<<<<< HEAD
-=======
-           head_rgb_sensor:
-             height: 256
-             width: 256
-             hfov: 42
->>>>>>> 7a92b0bb
            head_depth_sensor:
              height: 256
              width: 256
