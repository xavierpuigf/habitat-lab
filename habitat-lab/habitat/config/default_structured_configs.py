#!/usr/bin/env python3

# Copyright (c) Meta Platforms, Inc. and its affiliates.
# This source code is licensed under the MIT license found in the
# LICENSE file in the root directory of this source tree.

from dataclasses import dataclass, field
from typing import Any, Dict, List, Optional

from hydra.core.config_store import ConfigStore
from omegaconf import II, MISSING

# __all__ is used for documentation. Only put in this list the configurations
# that have proper documentation for.
__all__ = [
    # HABITAT
    "HabitatConfig",
    # DATASET
    "DatasetConfig",
    # TASK
    "TaskConfig",
    # ENVIRONMENT
    "EnvironmentConfig",
    # NAVIGATION ACTIONS
    "StopActionConfig",
    "MoveForwardActionConfig",
    "TurnLeftActionConfig",
    "TurnLeftActionConfig",
    "TurnRightActionConfig",
    "LookUpActionConfig",
    "LookDownActionConfig",
    # NAVIGATION MEASURES
    "NumStepsMeasurementConfig",
    "DistanceToGoalMeasurementConfig",
    "SuccessMeasurementConfig",
    "SPLMeasurementConfig",
    "SoftSPLMeasurementConfig",
    "DistanceToGoalRewardMeasurementConfig",
    # NAVIGATION LAB SENSORS
    "ObjectGoalSensorConfig",
    "InstanceImageGoalSensorConfig",
    "InstanceImageGoalHFOVSensorConfig",
    "CompassSensorConfig",
    "GPSSensorConfig",
    "PointGoalWithGPSCompassSensorConfig",
    # REARRANGEMENT ACTIONS
    "EmptyActionConfig",
    "ArmActionConfig",
    "BaseVelocityActionConfig",
    "HumanoidJointActionConfig",
    "RearrangeStopActionConfig",
    "OracleNavActionConfig",
    # REARRANGEMENT LAB SENSORS
    "RelativeRestingPositionSensorConfig",
    "IsHoldingSensorConfig",
    "EEPositionSensorConfig",
    "JointSensorConfig",
    "TargetStartSensorConfig",
    "GoalSensorConfig",
    "TargetStartGpsCompassSensorConfig",
    "TargetGoalGpsCompassSensorConfig",
    # REARRANGEMENT MEASUREMENTS
    "EndEffectorToRestDistanceMeasurementConfig",
    "RobotForceMeasurementConfig",
    "DoesWantTerminateMeasurementConfig",
    "ForceTerminateMeasurementConfig",
    "ObjectToGoalDistanceMeasurementConfig",
    "ObjAtGoalMeasurementConfig",
    "ArtObjAtDesiredStateMeasurementConfig",
    "RotDistToGoalMeasurementConfig",
    "CompositeStageGoalsMeasurementConfig",
    "NavToPosSuccMeasurementConfig",
    # REARRANGEMENT MEASUREMENTS TASK REWARDS AND MEASURES
    "RearrangePickSuccessMeasurementConfig",
    "RearrangePickRewardMeasurementConfig",
    "PlaceSuccessMeasurementConfig",
    "PlaceRewardMeasurementConfig",
    "ArtObjSuccessMeasurementConfig",
    "ArtObjRewardMeasurementConfig",
    "NavToObjSuccessMeasurementConfig",
    "NavToObjRewardMeasurementConfig",
    "CompositeSuccessMeasurementConfig",
    "CompositeRewardMeasurementConfig",
]


@dataclass
class HabitatBaseConfig:
    pass


@dataclass
class IteratorOptionsConfig(HabitatBaseConfig):
    cycle: bool = True
    shuffle: bool = True
    group_by_scene: bool = True
    num_episode_sample: int = -1
    max_scene_repeat_episodes: int = -1
    max_scene_repeat_steps: int = int(1e4)
    step_repetition_range: float = 0.2


@dataclass
class EnvironmentConfig(HabitatBaseConfig):
    r"""
    Some habitat environment configurations.

    :property max_episode_steps: The maximum number of environment steps before the episode ends.
    :property max_episode_seconds: The maximum number of wall-clock seconds before the episode ends.
    """
    max_episode_steps: int = 1000
    max_episode_seconds: int = 10000000
    iterator_options: IteratorOptionsConfig = IteratorOptionsConfig()


# -----------------------------------------------------------------------------
# # Actions
# -----------------------------------------------------------------------------
@dataclass
class ActionConfig(HabitatBaseConfig):
    type: str = MISSING
    agent_index: int = 0


@dataclass
class StopActionConfig(ActionConfig):
    r"""
    In Navigation tasks only, the stop action is a discrete action. When called, the Agent
    will request to stop the navigation task. Note that this action is needed to
    succeed in a Navigation task since the Success is determined by the Agent calling
    the stop action within range of the target.
    Note that this is different from the RearrangeStopActionConfig that works for
    Rearrangement tasks only instead of the Navigation tasks.
    """
    type: str = "StopAction"


@dataclass
class EmptyActionConfig(ActionConfig):
    r"""
    In Navigation tasks only, the pass action. The robot will do nothing.
    """
    type: str = "EmptyAction"


# -----------------------------------------------------------------------------
# # NAVIGATION actions
# -----------------------------------------------------------------------------
@dataclass
class MoveForwardActionConfig(ActionConfig):
    r"""
    In Navigation tasks only, this discrete action will move the robot forward by
    a fixed amount determined by the SimulatorConfig.forward_step_size amount.
    """
    type: str = "MoveForwardAction"


@dataclass
class TurnLeftActionConfig(ActionConfig):
    r"""
    In Navigation tasks only, this discrete action will rotate the robot to the left
    by a fixed amount determined by the SimulatorConfig.turn_angle amount.
    """
    type: str = "TurnLeftAction"


@dataclass
class TurnRightActionConfig(ActionConfig):
    r"""
    In Navigation tasks only, this discrete action will rotate the robot to the right
    by a fixed amount determined by the SimulatorConfig.turn_angle amount.
    """
    type: str = "TurnRightAction"


@dataclass
class LookUpActionConfig(ActionConfig):
    r"""
    In Navigation tasks only, this discrete action will rotate the robot's camera up
    by a fixed amount determined by the SimulatorConfig.tilt_angle amount.
    """
    type: str = "LookUpAction"


@dataclass
class LookDownActionConfig(ActionConfig):
    r"""
    In Navigation tasks only, this discrete action will rotate the robot's camera down
    by a fixed amount determined by the SimulatorConfig.tilt_angle amount.
    """
    type: str = "LookDownAction"


@dataclass
class TeleportActionConfig(ActionConfig):
    type: str = "TeleportAction"


@dataclass
class VelocityControlActionConfig(ActionConfig):
    type: str = "VelocityAction"
    # meters/sec
    lin_vel_range: List[float] = field(default_factory=lambda: [0.0, 0.25])
    # deg/sec
    ang_vel_range: List[float] = field(default_factory=lambda: [-10.0, 10.0])
    min_abs_lin_speed: float = 0.025  # meters/sec
    min_abs_ang_speed: float = 1.0  # # deg/sec
    time_step: float = 1.0  # seconds


# -----------------------------------------------------------------------------
# # REARRANGE actions
# -----------------------------------------------------------------------------
@dataclass
class ArmActionConfig(ActionConfig):
    r"""
    In Rearrangement tasks only, the action that will move the robot arm around. The action represents to delta angle (in radians) of each joint.

    :property grasp_thresh_dist: The grasp action will only work on the closest object if its distance to the end effector is smaller than this value. Only for `MagicGraspAction` grip_controller.
    :property grip_controller: Can either be None,  `MagicGraspAction` or `SuctionGraspAction`. If None, the arm will be unable to grip object. Magic grasp will grasp the object if the end effector is within grasp_thresh_dist of an object, with `SuctionGraspAction`, the object needs to be in contact with the end effector.
    """
    type: str = "ArmAction"
    arm_controller: str = "ArmRelPosAction"
    grip_controller: Optional[str] = None
    arm_joint_mask: Optional[List[int]] = None
    arm_joint_dimensionality: int = 7
    grasp_thresh_dist: float = 0.15
    disable_grip: bool = False
    delta_pos_limit: float = 0.0125
    ee_ctrl_lim: float = 0.015
    should_clip: bool = False
    render_ee_target: bool = False


@dataclass
class BaseVelocityActionConfig(ActionConfig):
    r"""
    In Rearrangement only. Corresponds to the base velocity. Contains two continuous actions, the first one controls forward and backward motion, the second the rotation.
    """
    type: str = "BaseVelAction"
    lin_speed: float = 10.0
    ang_speed: float = 10.0
    allow_dyn_slide: bool = True
    allow_back: bool = True


<<<<<<< HEAD
@attr.s(auto_attribs=True, slots=True)
class HumanoidJointActionConfig(ActionConfig):
    r"""
    In Rearrangement only. Corresponds to actions to change the humanoid joints. Contains the parameter num_joints, indicating the joints that can be modified.
    """
    type: str = "HumanoidJointAction"
    num_joints: int = 17


@attr.s(auto_attribs=True, slots=True)
=======
@dataclass
>>>>>>> b63b024b
class RearrangeStopActionConfig(ActionConfig):
    r"""
    In rearrangement tasks only, if the robot calls this action, the task will end.
    """
    type: str = "RearrangeStopAction"


@dataclass
class PddlApplyActionConfig(ActionConfig):
    type: str = "PddlApplyAction"


@dataclass
class OracleNavActionConfig(ActionConfig):
    """
    Rearrangement Only, Oracle navigation action.
    This action takes as input a discrete ID which refers to an object in the
    PDDL domain. The oracle navigation controller then computes the actions to
    navigate to that desired object.
    """

    type: str = "OracleNavAction"
    turn_velocity: float = 1.0
    forward_velocity: float = 1.0
    turn_thresh: float = 0.1
    dist_thresh: float = 0.2
    lin_speed: float = 10.0
    ang_speed: float = 10.0
    allow_dyn_slide: bool = True
    allow_back: bool = True
    spawn_max_dist_to_obj: float = 2.0
    num_spawn_attempts: int = 200


# -----------------------------------------------------------------------------
# # EQA actions
# -----------------------------------------------------------------------------
@dataclass
class AnswerActionConfig(ActionConfig):
    type: str = "AnswerAction"


# -----------------------------------------------------------------------------
# # TASK_SENSORS
# -----------------------------------------------------------------------------
@dataclass
class LabSensorConfig(HabitatBaseConfig):
    type: str = MISSING


@dataclass
class PointGoalSensorConfig(LabSensorConfig):
    type: str = "PointGoalSensor"
    goal_format: str = "POLAR"
    dimensionality: int = 2


@dataclass
class PointGoalWithGPSCompassSensorConfig(PointGoalSensorConfig):
    """
    Indicates the position of the point goal in the frame of reference of the robot.
    """

    type: str = "PointGoalWithGPSCompassSensor"


@dataclass
class ObjectGoalSensorConfig(LabSensorConfig):
    r"""
    For Object Navigation tasks only. Generates a discrete observation containing
    the id of the goal object for the episode.

    :property goal_spec: A string that can take the value TASK_CATEGORY_ID or OBJECT_ID. If the value is TASK_CATEGORY_ID, then the observation will be the id of the `episode.object_category` attribute, if the value is OBJECT_ID, then the observation will be the id of the first goal object.
    :property goal_spec_max_val: If the `goal_spec` is OBJECT_ID, then `goal_spec_max_val` is the total number of different objects that can be goals. Note that this value must be greater than the largest episode goal category id.
    """
    type: str = "ObjectGoalSensor"
    goal_spec: str = "TASK_CATEGORY_ID"
    goal_spec_max_val: int = 50


@dataclass
class ImageGoalSensorConfig(LabSensorConfig):
    type: str = "ImageGoalSensor"


@dataclass
class InstanceImageGoalSensorConfig(LabSensorConfig):
    r"""
    Used only by the InstanceImageGoal Navigation task. The observation is a rendered
    image of the goal object within the scene.
    """
    type: str = "InstanceImageGoalSensor"


@dataclass
class InstanceImageGoalHFOVSensorConfig(LabSensorConfig):
    r"""
    Used only by the InstanceImageGoal Navigation task. The observation is a single
    float value corresponding to the Horizontal field of view (HFOV) in degrees of
    the image provided by the `InstanceImageGoalSensor`.
    """
    type: str = "InstanceImageGoalHFOVSensor"


@dataclass
class HeadingSensorConfig(LabSensorConfig):
    type: str = "HeadingSensor"


@dataclass
class CompassSensorConfig(LabSensorConfig):
    r"""
    For Navigation tasks only. The observation of the
    `EpisodicCompassSensor` is a single float value corresponding to
    the angle difference in radians between the current rotation of the robot and the
    start rotation of the robot along the vertical axis.
    """
    type: str = "CompassSensor"


@dataclass
class GPSSensorConfig(LabSensorConfig):
    r"""
    For Navigation tasks only. The observation of the EpisodicGPSSensor are two float values
    corresponding to the vector difference in the horizontal plane between the current position
    and the start position of the robot (in meters).
    """
    type: str = "GPSSensor"
    dimensionality: int = 2


@dataclass
class ProximitySensorConfig(LabSensorConfig):
    type: str = "ProximitySensor"
    max_detection_radius: float = 2.0


@dataclass
class JointSensorConfig(LabSensorConfig):
    r"""
    Rearrangement only. Returns the joint positions of the robot.
    """
    type: str = "JointSensor"
    dimensionality: int = 7


@dataclass
class EEPositionSensorConfig(LabSensorConfig):
    r"""
    Rearrangement only. the cartesian coordinates (3 floats) of the arm's end effector in the frame of reference of the robot's base.
    """
    type: str = "EEPositionSensor"


@dataclass
class IsHoldingSensorConfig(LabSensorConfig):
    r"""
    Rearrangement only. A single float sensor with value 1.0 if the robot is grasping any object and 0.0 otherwise.
    """
    type: str = "IsHoldingSensor"


@dataclass
class RelativeRestingPositionSensorConfig(LabSensorConfig):
    r"""
    Rearrangement only. Sensor for the relative position of the end-effector's resting position, relative to the end-effector's current position.
    The three values correspond to the cartesian coordinates of the resting position in the frame of reference of the end effector.
    The desired resting position is determined by the habitat.task.desired_resting_position coordinates relative to the robot's base.
    """

    type: str = "RelativeRestingPositionSensor"


@dataclass
class JointVelocitySensorConfig(LabSensorConfig):
    type: str = "JointVelocitySensor"
    dimensionality: int = 7


@dataclass
class OracleNavigationActionSensorConfig(LabSensorConfig):
    type: str = "OracleNavigationActionSensor"


@dataclass
class RestingPositionSensorConfig(LabSensorConfig):
    type: str = "RestingPositionSensor"


@dataclass
class ArtJointSensorConfig(LabSensorConfig):
    type: str = "ArtJointSensor"


@dataclass
class NavGoalSensorConfig(LabSensorConfig):
    type: str = "NavGoalSensor"


@dataclass
class ArtJointSensorNoVelSensorConfig(LabSensorConfig):
    type: str = "ArtJointSensorNoVel"  # TODO: add "Sensor" suffix


@dataclass
class MarkerRelPosSensorConfig(LabSensorConfig):
    type: str = "MarkerRelPosSensor"


@dataclass
class TargetStartSensorConfig(LabSensorConfig):
    r"""
    Rearrangement only. Returns the relative position from end effector to a target object that needs to be picked up.
    """
    type: str = "TargetStartSensor"
    goal_format: str = "CARTESIAN"
    dimensionality: int = 3


@dataclass
class TargetCurrentSensorConfig(LabSensorConfig):
    type: str = "TargetCurrentSensor"
    goal_format: str = "CARTESIAN"
    dimensionality: int = 3


@dataclass
class GoalSensorConfig(LabSensorConfig):
    """
    Rearrangement only. Returns the relative position from end effector to a goal position in which the agent needs to place an object.
    """

    type: str = "GoalSensor"
    goal_format: str = "CARTESIAN"
    dimensionality: int = 3


@dataclass
class NavGoalPointGoalSensorConfig(LabSensorConfig):
    type: str = "NavGoalPointGoalSensor"


@dataclass
class GlobalPredicatesSensorConfig(LabSensorConfig):
    type: str = "GlobalPredicatesSensor"


@dataclass
class TargetStartGpsCompassSensorConfig(LabSensorConfig):
    r"""
    Rearrangement only. Returns the initial position of every object that needs to be rearranged in composite tasks, in 2D polar coordinates.
    """
    type: str = "TargetStartGpsCompassSensor"


@dataclass
class TargetGoalGpsCompassSensorConfig(LabSensorConfig):
    r"""
    Rearrangement only. Returns the desired goal position of every object that needs to be rearranged in composite tasks, in 2D polar coordinates.
    """
    type: str = "TargetGoalGpsCompassSensor"


@dataclass
class NavToSkillSensorConfig(LabSensorConfig):
    type: str = "NavToSkillSensor"
    num_skills: int = 8


@dataclass
class AbsTargetStartSensorConfig(LabSensorConfig):
    type: str = "AbsTargetStartSensor"
    goal_format: str = "CARTESIAN"
    dimensionality: int = 3


@dataclass
class AbsGoalSensorConfig(LabSensorConfig):
    type: str = "AbsGoalSensor"
    goal_format: str = "CARTESIAN"
    dimensionality: int = 3


@dataclass
class DistToNavGoalSensorConfig(LabSensorConfig):
    type: str = "DistToNavGoalSensor"


@dataclass
class LocalizationSensorConfig(LabSensorConfig):
    type: str = "LocalizationSensor"


@dataclass
class QuestionSensorConfig(LabSensorConfig):
    type: str = "QuestionSensor"


@dataclass
class InstructionSensorConfig(LabSensorConfig):
    type: str = "InstructionSensor"
    instruction_sensor_uuid: str = "instruction"


# -----------------------------------------------------------------------------
# Measurements
# -----------------------------------------------------------------------------
@dataclass
class MeasurementConfig(HabitatBaseConfig):
    type: str = MISSING


@dataclass
class SuccessMeasurementConfig(MeasurementConfig):
    r"""
    For Navigation tasks only, Measures 1.0 if the robot reached a success and 0 otherwise.
    A success is defined as calling the `StopAction` when the `DistanceToGoal`
    Measure is smaller than `success_distance`.

    :property success_distance: The minimal distance the robot must be to the goal for a success.
    """
    type: str = "Success"
    success_distance: float = 0.2


@dataclass
class SPLMeasurementConfig(MeasurementConfig):
    r"""
    For Navigation tasks only, Measures the SPL (Success weighted by Path Length)
    ref: On Evaluation of Embodied Agents - Anderson et. al
    https://arxiv.org/pdf/1807.06757.pdf
    Measure is always 0 except at success where it will be
    the ratio of the optimal distance from start to goal over the total distance
    traveled by the agent. Maximum value is 1.
    SPL = success * optimal_distance_to_goal / distance_traveled_so_far
    """
    type: str = "SPL"


@dataclass
class SoftSPLMeasurementConfig(MeasurementConfig):
    r"""
    For Navigation tasks only, Similar to SPL, but instead of a boolean,
    success is now calculated as 1 - (ratio of distance covered to target).
    SoftSPL = max(0, 1 - distance_to_goal / optimal_distance_to_goal) * optimal_distance_to_goal / distance_traveled_so_far
    """
    type: str = "SoftSPL"


@dataclass
class FogOfWarConfig:
    draw: bool = True
    visibility_dist: float = 5.0
    fov: int = 90


@dataclass
class TopDownMapMeasurementConfig(MeasurementConfig):
    type: str = "TopDownMap"
    max_episode_steps: int = (
        EnvironmentConfig().max_episode_steps
    )  # TODO : Use OmegaConf II()
    map_padding: int = 3
    map_resolution: int = 1024
    draw_source: bool = True
    draw_border: bool = True
    draw_shortest_path: bool = True
    draw_view_points: bool = True
    draw_goal_positions: bool = True
    # axes aligned bounding boxes
    draw_goal_aabbs: bool = True
    fog_of_war: FogOfWarConfig = FogOfWarConfig()


@dataclass
class CollisionsMeasurementConfig(MeasurementConfig):
    type: str = "Collisions"


@dataclass
class RobotForceMeasurementConfig(MeasurementConfig):
    r"""
    The amount of force in newton's applied by the robot. It computes both the instant and accumulated.
    """
    type: str = "RobotForce"
    min_force: float = 20.0


@dataclass
class ForceTerminateMeasurementConfig(MeasurementConfig):
    r"""
    If the force is greater than a certain threshold, this measure will be 1.0 and 0.0 otherwise.
    Note that if the measure is 1.0, the task will end as a result.

    :property max_accum_force: The threshold for the accumulated force. -1 is no threshold.
    :property max_instant_force: The threshold for the current, instant force. -1 is no threshold.
    """
    type: str = "ForceTerminate"
    max_accum_force: float = -1.0
    max_instant_force: float = -1.0


@dataclass
class RobotCollisionsMeasurementConfig(MeasurementConfig):
    type: str = "RobotCollisions"


@dataclass
class ObjectToGoalDistanceMeasurementConfig(MeasurementConfig):
    r"""
    In rearrangement only. The distance between the target object and the goal position for the object.
    """
    type: str = "ObjectToGoalDistance"


@dataclass
class EndEffectorToObjectDistanceMeasurementConfig(MeasurementConfig):
    type: str = "EndEffectorToObjectDistance"


@dataclass
class EndEffectorToRestDistanceMeasurementConfig(MeasurementConfig):
    """
    Rearrangement only. Distance between current end effector position
    and the resting position of the end effector. Requires that the
    RelativeRestingPositionSensor is attached to the agent.
    """

    type: str = "EndEffectorToRestDistance"


@dataclass
class EndEffectorToGoalDistanceMeasurementConfig(MeasurementConfig):
    type: str = "EndEffectorToGoalDistance"


@dataclass
class ArtObjAtDesiredStateMeasurementConfig(MeasurementConfig):
    r"""
    Rearrangement open/close container tasks only. Whether the articulated object (fridge or cabinet door) towards a desired state (open or closed) as defined by the task.
    """
    type: str = "ArtObjAtDesiredState"
    use_absolute_distance: bool = True
    success_dist_threshold: float = 0.05


@dataclass
class GfxReplayMeasureMeasurementConfig(MeasurementConfig):
    type: str = "GfxReplayMeasure"


@dataclass
class EndEffectorDistToMarkerMeasurementConfig(MeasurementConfig):
    type: str = "EndEffectorDistToMarker"


@dataclass
class ArtObjStateMeasurementConfig(MeasurementConfig):
    type: str = "ArtObjState"


@dataclass
class ArtObjSuccessMeasurementConfig(MeasurementConfig):
    r"""
    Rearrangement open/close container tasks only. Requires art_obj_at_desired_state. Is 1.0 if the articulated object is in desired state and the end effector is within rest_dist_threshold of the resting position. If must_call_stop is True, the robot must also call the rearrange_stop action.
    """
    type: str = "ArtObjSuccess"
    rest_dist_threshold: float = 0.15
    must_call_stop: bool = True


@dataclass
class ArtObjRewardMeasurementConfig(MeasurementConfig):
    r"""
    Rearrangement open/close container tasks only. Requires art_obj_at_desired_state.

    :property dist_reward: At each step, the measure adds dist_reward times the distance the end effector moved towards the articulated object.
    :property wrong_grasp_end: If true, the task will end if the robot picks the wrong articulated object.
    :property wrong_grasp_pen: The penalty for picking the wrong articulated object.
    :property art_dist_reward: At each step, increments the reward by the amount the articulated moved in the correct direction.
    :property art_at_desired_state_reward: The reward for putting the articulated object in the right state.
    :property grasp_reward: The reward for grasping the correct articulated object.
    """
    type: str = "ArtObjReward"
    dist_reward: float = 1.0
    wrong_grasp_end: bool = False
    wrong_grasp_pen: float = 5.0
    art_dist_reward: float = 10.0
    ee_dist_reward: float = 10.0
    marker_dist_reward: float = 0.0
    art_at_desired_state_reward: float = 5.0
    grasp_reward: float = 0.0
    # General Rearrange Reward config
    constraint_violate_pen: float = 10.0
    force_pen: float = 0.0
    max_force_pen: float = 1.0
    force_end_pen: float = 10.0


@dataclass
class RotDistToGoalMeasurementConfig(MeasurementConfig):
    r"""
    Rearrangement Navigation task only. The angle between the forward direction of the agent and the direction to the goal location.
    """
    type: str = "RotDistToGoal"


@dataclass
class DistToGoalMeasurementConfig(MeasurementConfig):
    type: str = "DistToGoal"


@dataclass
class BadCalledTerminateMeasurementConfig(MeasurementConfig):
    type: str = "BadCalledTerminate"
    bad_term_pen: float = 0.0
    decay_bad_term: bool = False


@dataclass
class NavToPosSuccMeasurementConfig(MeasurementConfig):
    r"""
    Rearrangement Navigation task only. The value is 1.0 if the robot is within success_distance of the goal position.
    """
    type: str = "NavToPosSucc"
    success_distance: float = 1.5


@dataclass
class NavToObjRewardMeasurementConfig(MeasurementConfig):
    r"""
    Rearrangement Navigation task only. The reward for rearrangement navigation.

    :property dist_reward: At each step, the measure adds dist_reward times the distance the robot's base moved towards the goal position.
    :property should_reward_turn: If true, the robot receives a reward for turning towards the target position.
    :property angle_dist_reward: The reward multiplier for the robot turning towards the goal position.
    """
    type: str = "NavToObjReward"
    # reward the agent for facing the object?
    should_reward_turn: bool = True
    # what distance do we start giving the reward for facing the object?
    turn_reward_dist: float = 3.0
    # multiplier on the angle distance to the goal.
    angle_dist_reward: float = 1.0
    dist_reward: float = 1.0
    constraint_violate_pen: float = 1.0
    force_pen: float = 0.0001
    max_force_pen: float = 0.01
    force_end_pen: float = 1.0


@dataclass
class NavToObjSuccessMeasurementConfig(MeasurementConfig):
    r"""
    Rearrangement Navigation only. Takes the value 1.0 when the Robot successfully navigated to the target object. Depends on nav_to_pos_succ.

    :property must_look_at_targ: If true, the robot must be facing the correct object in addition to being close to it.
    :property must_call_stop: If true, the robot must in addition, call the rearrange_stop action for this measure to be a success.
    :property success_angle_dist: When the robot must look at the target, this is the maximum angle in radians the robot can have when facing the object.
    """
    type: str = "NavToObjSuccess"
    must_look_at_targ: bool = True
    must_call_stop: bool = True
    # distance in radians.
    success_angle_dist: float = 0.261799


@dataclass
class RearrangeReachRewardMeasurementConfig(MeasurementConfig):
    type: str = "RearrangeReachReward"
    scale: float = 1.0
    diff_reward: bool = True
    sparse_reward: bool = False


@dataclass
class RearrangeReachSuccessMeasurementConfig(MeasurementConfig):
    type: str = "RearrangeReachSuccess"
    succ_thresh: float = 0.2


@dataclass
class NumStepsMeasurementConfig(MeasurementConfig):
    r"""
    In both Navigation and Rearrangement tasks, counts the number of steps since
    the start of the episode.
    """
    type: str = "NumStepsMeasure"


@dataclass
class DidPickObjectMeasurementConfig(MeasurementConfig):
    type: str = "DidPickObjectMeasure"


@dataclass
class DidViolateHoldConstraintMeasurementConfig(MeasurementConfig):
    type: str = "DidViolateHoldConstraintMeasure"


@dataclass
class MoveObjectsRewardMeasurementConfig(MeasurementConfig):
    type: str = "MoveObjectsReward"
    pick_reward: float = 1.0
    success_dist: float = 0.15
    single_rearrange_reward: float = 1.0
    dist_reward: float = 1.0
    constraint_violate_pen: float = 10.0
    force_pen: float = 0.001
    max_force_pen: float = 1.0
    force_end_pen: float = 10.0


@dataclass
class RearrangePickRewardMeasurementConfig(MeasurementConfig):
    r"""
    Rearrangement Only. Requires the end_effector_sensor lab sensor. The reward for the pick task.

    :property dist_reward: At each step, the measure adds dist_reward times the distance the end effector moved towards the target.
    :property pick_reward: If the robot picks the target object, it receives pick_reward reward.
    :property drop_pen: The penalty for dropping the object.
    :property wrong_pick_pen: The penalty for picking the wrong object.
    :property force_pen: At each step, adds a penalty of force_pen times the current force on the robot.
    :property drop_obj_should_end: If true, the task will end if the robot drops the object.
    :property wrong_pick_should_end: If true, the task will end if the robot picks the wrong object.
    """
    type: str = "RearrangePickReward"
    dist_reward: float = 2.0
    pick_reward: float = 2.0
    constraint_violate_pen: float = 1.0
    drop_pen: float = 0.5
    wrong_pick_pen: float = 0.5
    force_pen: float = 0.0001
    max_force_pen: float = 0.01
    force_end_pen: float = 1.0
    use_diff: bool = True
    drop_obj_should_end: bool = True
    wrong_pick_should_end: bool = True


@dataclass
class RearrangePickSuccessMeasurementConfig(MeasurementConfig):
    r"""
    Rearrangement Only. Requires the end_effector_sensor lab sensor. 1.0 if the robot picked the target object.
    """
    type: str = "RearrangePickSuccess"
    ee_resting_success_threshold: float = 0.15


@dataclass
class ObjAtGoalMeasurementConfig(MeasurementConfig):
    r"""
    The measure is a dictionary of target indexes to float. The values are 1 if the object is within succ_thresh of the goal position for that object.

    :property succ_thresh: The threshold distance below which an object is considered at the goal location.
    """
    type: str = "ObjAtGoal"
    succ_thresh: float = 0.15


@dataclass
class PlaceRewardMeasurementConfig(MeasurementConfig):
    r"""
    Rearrangement Only. Requires the end_effector_sensor lab sensor. The reward for the place task.

    :property dist_reward: At each step, the measure adds dist_reward times the distance the end effector moved towards the target.
    :property place_reward: If the robot placed the target object correctly, it receives place_reward reward.
    :property drop_pen: The penalty for dropping the object.
    :property force_pen: At each step, adds a penalty of force_pen times the current force on the robot.
    :property wrong_drop_should_end: If true, the task will end if the robot drops the object.
    """
    type: str = "PlaceReward"
    dist_reward: float = 2.0
    place_reward: float = 5.0
    drop_pen: float = 0.0
    use_diff: bool = True
    use_ee_dist: bool = False
    wrong_drop_should_end: bool = True
    constraint_violate_pen: float = 0.0
    force_pen: float = 0.0001
    max_force_pen: float = 0.0
    force_end_pen: float = 1.0
    min_dist_to_goal: float = 0.15


@dataclass
class PlaceSuccessMeasurementConfig(MeasurementConfig):
    r"""
    Rearrangement Only. Requires the end_effector_sensor lab sensor. 1.0 if the robot placed the target object on the goal position and has its end effector within ee_resting_success_threshold of its resting position.
    """
    type: str = "PlaceSuccess"
    ee_resting_success_threshold: float = 0.15


@dataclass
class CompositeNodeIdxMeasurementConfig(MeasurementConfig):
    type: str = "CompositeNodeIdx"


@dataclass
class CompositeStageGoalsMeasurementConfig(MeasurementConfig):
    r"""
    Composite Rearrangement only. 1.0 if the agent complete a particular stage defined in `stage_goals` and 0.0 otherwise. Stage goals are specified in the `pddl` task description.
    """
    type: str = "CompositeStageGoals"


@dataclass
class CompositeSuccessMeasurementConfig(MeasurementConfig):
    r"""
    Composite rearrangement tasks only (rearrange, set_table, tidy_house). It uses a goal pddl expression to validate the success.

    :property must_call_stop: If true, the robot must in addition, call the rearrange_stop action for this measure to be a success.
    """
    type: str = "CompositeSuccess"
    must_call_stop: bool = True


@dataclass
class CompositeRewardMeasurementConfig(MeasurementConfig):
    type: str = "CompositeReward"
    must_call_stop: bool = True
    success_reward: float = 10.0


@dataclass
class DoesWantTerminateMeasurementConfig(MeasurementConfig):
    r"""
    Rearrangement Only. Measures 1 if the agent has called the stop action and 0 otherwise.
    """
    type: str = "DoesWantTerminate"


@dataclass
class CorrectAnswerMeasurementConfig(MeasurementConfig):
    type: str = "CorrectAnswer"


@dataclass
class EpisodeInfoMeasurementConfig(MeasurementConfig):
    type: str = "EpisodeInfo"


@dataclass
class DistanceToGoalMeasurementConfig(MeasurementConfig):
    r"""
    In Navigation tasks only, measures the geodesic distance to the goal.

    :property distance_to: If 'POINT' measures the distance to the closest episode goal. If 'VIEW_POINTS' measures the distance to the episode's goal's viewpoint.
    """
    type: str = "DistanceToGoal"
    distance_to: str = "POINT"


@dataclass
class DistanceToGoalRewardMeasurementConfig(MeasurementConfig):
    r"""
    In Navigation tasks only, measures a reward based on the distance towards the goal.
    The reward is `- (new_distance - previous_distance)` i.e. the
    decrease of distance to the goal.
    """
    type: str = "DistanceToGoalReward"


@dataclass
class AnswerAccuracyMeasurementConfig(MeasurementConfig):
    type: str = "AnswerAccuracy"


@dataclass
class TaskConfig(HabitatBaseConfig):
    r"""
    The definition of the task in Habitat.

    :property type: The registered task that will be used. For example : `InstanceImageNav-v1` or `ObjectNav-v1`
    :property reward_measure: The name of the Measurement that will correspond to the reward of the robot. This value must be a key present in the dictionary of Measurements in the habitat configuration. For example, `distance_to_goal_reward` for navigation or `place_reward` for the rearrangement place task.
    :property success_measure: The name of the Measurement that will correspond to the success criteria of the robot. This value must be a key present in the dictionary of Measurements in the habitat configuration. If the measurement has a non-zero value, the episode is considered a success.
    :property end_on_success: If True, the episode will end when the success measure indicates success. Otherwise the episode will go on (this is useful when doing hierarchical learning and the robot has to explicitly decide when to change policies)
    :property task_spec: When doing the `RearrangeCompositeTask-v0` only, will look for a pddl plan of that name to determine the sequence of tasks that need to be completed. The format of the pddl plans files is undocumented.
    :property task_spec_base_path:  When doing the `RearrangeCompositeTask-v0` only, the relative path where the task_spec file will be searched.
    :property spawn_max_dists_to_obj: For `RearrangePickTask-v0` task only. Controls the maximum distance the robot can be spawned from the target object.
    :property base_angle_noise: For Rearrangement tasks only. Controls the standard deviation of the random normal noise applied to the base's rotation angle at the start of an episode.
    :property base_noise: For Rearrangement tasks only. Controls the standard deviation of the random normal noise applied to the base's position at the start of an episode.

    There are many different Tasks determined by the `habitat.task.type` config:

    -   Point navigation : `Nav-0`
    -   Image navigation : `Nav-0`
    -   Instance image navigation:`InstanceImageNav-v1`
    -   Object navigation : `ObjectNav-v1`
    -   Rearrangement close drawer: `RearrangeCloseDrawerTask-v0`
    -   Rearrangement open drawer: `RearrangeOpenDrawerTask-v0`
    -   Rearrangement close fridge : `RearrangeCloseFridgeTask-v0`
    -   Rearrangement open fridge : `RearrangeOpenFridgeTask-v0`
    -   Rearrangement navigate to object : `NavToObjTask-v0`
    -   Rearrangement pick : `RearrangePickTask-v0`
    -   Rearrangement place : `RearrangePlaceTask-v0`
    -   Rearrangement do nothing : `RearrangeEmptyTask-v0`
    -   Rearrangement reach : `RearrangeReachTask-v0`
    -   Rearrangement composite tasks : `RearrangeCompositeTask-v0`
    """
    reward_measure: Optional[str] = None
    success_measure: Optional[str] = None
    success_reward: float = 2.5
    slack_reward: float = -0.01
    end_on_success: bool = False
    # NAVIGATION task
    type: str = "Nav-v0"
    # Temporary structure for sensors
    lab_sensors: Dict[str, LabSensorConfig] = field(default_factory=dict)
    measurements: Dict[str, MeasurementConfig] = field(default_factory=dict)
    goal_sensor_uuid: str = "pointgoal"
    # REARRANGE task
    count_obj_collisions: bool = True
    settle_steps: int = 5
    constraint_violation_ends_episode: bool = True
    constraint_violation_drops_object: bool = False
    # Forced to regenerate the starts even if they are already cached
    force_regenerate: bool = False
    # Saves the generated starts to a cache if they are not already generated
    should_save_to_cache: bool = False
    object_in_hand_sample_prob: float = 0.167
    min_start_distance: float = 3.0
    gfx_replay_dir = "data/replays"
    render_target: bool = True
    # Spawn parameters
    physics_stability_steps: int = 1
    num_spawn_attempts: int = 200
    spawn_max_dist_to_obj: float = 2.0
    base_angle_noise: float = 0.523599
    # EE sample parameters
    ee_sample_factor: float = 0.2
    ee_exclude_region: float = 0.0
    base_noise: float = 0.05
    spawn_region_scale: float = 0.2
    joint_max_impulse: float = -1.0
    desired_resting_position: List[float] = field(
        default_factory=lambda: [0.5, 0.0, 1.0]
    )
    use_marker_t: bool = True
    cache_robot_init: bool = False
    success_state: float = 0.0
    # Measurements for composite tasks.
    should_enforce_target_within_reach: bool = False
    # COMPOSITE task CONFIG
    task_spec_base_path: str = "habitat/task/rearrange/pddl/"
    task_spec: str = ""
    # PDDL domain params
    pddl_domain_def: str = "replica_cad"
    obj_succ_thresh: float = 0.3
    # Disable drop except for when the object is at its goal.
    enable_safe_drop: bool = False
    art_succ_thresh: float = 0.15
    robot_at_thresh: float = 2.0
    filter_nav_to_tasks: List = field(default_factory=list)
    actions: Dict[str, ActionConfig] = MISSING


@dataclass
class SimulatorSensorConfig(HabitatBaseConfig):
    type: str = MISSING
    height: int = 480
    width: int = 640
    position: List[float] = field(default_factory=lambda: [0.0, 1.25, 0.0])
    # Euler's angles:
    orientation: List[float] = field(default_factory=lambda: [0.0, 0.0, 0.0])


@dataclass
class SimulatorCameraSensorConfig(SimulatorSensorConfig):
    hfov: int = 90  # horizontal field of view in degrees
    sensor_subtype: str = "PINHOLE"
    noise_model: str = "None"
    noise_model_kwargs: Dict[str, Any] = field(default_factory=dict)


@dataclass
class SimulatorDepthSensorConfig(SimulatorSensorConfig):
    min_depth: float = 0.0
    max_depth: float = 10.0
    normalize_depth: bool = True


@dataclass
class HabitatSimRGBSensorConfig(SimulatorCameraSensorConfig):
    type: str = "HabitatSimRGBSensor"


@dataclass
class HabitatSimDepthSensorConfig(SimulatorCameraSensorConfig):
    type: str = "HabitatSimDepthSensor"
    min_depth: float = 0.0
    max_depth: float = 10.0
    normalize_depth: bool = True


@dataclass
class HabitatSimSemanticSensorConfig(SimulatorCameraSensorConfig):
    type: str = "HabitatSimSemanticSensor"


@dataclass
class HabitatSimEquirectangularRGBSensorConfig(SimulatorSensorConfig):
    type: str = "HabitatSimEquirectangularRGBSensor"


@dataclass
class HabitatSimEquirectangularDepthSensorConfig(SimulatorDepthSensorConfig):
    type: str = "HabitatSimEquirectangularDepthSensor"


@dataclass
class HabitatSimEquirectangularSemanticSensorConfig(SimulatorSensorConfig):
    type: str = "HabitatSimEquirectangularSemanticSensor"


@dataclass
class SimulatorFisheyeSensorConfig(SimulatorSensorConfig):
    type: str = "HabitatSimFisheyeSensor"
    height: int = SimulatorSensorConfig().width
    # The default value (alpha, xi) is set to match the lens  "GoPro" found in
    # Table 3 of this paper: Vladyslav Usenko, Nikolaus Demmel and
    # Daniel Cremers: The Double Sphere Camera Model,
    # The International Conference on 3D Vision (3DV), 2018
    # You can find the intrinsic parameters for the other lenses
    # in the same table as well.
    xi: float = -0.27
    alpha: float = 0.57
    focal_length: List[float] = field(default_factory=lambda: [364.84, 364.86])
    # Place camera at center of screen
    # Can be specified, otherwise is calculated automatically.
    # principal_point_offset defaults to (h/2,w/2)
    principal_point_offset: Optional[List[float]] = None
    sensor_model_type: str = "DOUBLE_SPHERE"


@dataclass
class HabitatSimFisheyeRGBSensorConfig(SimulatorFisheyeSensorConfig):
    type: str = "HabitatSimFisheyeRGBSensor"


@dataclass
class SimulatorFisheyeDepthSensorConfig(SimulatorFisheyeSensorConfig):
    type: str = "HabitatSimFisheyeDepthSensor"
    min_depth: float = SimulatorDepthSensorConfig().min_depth
    max_depth: float = SimulatorDepthSensorConfig().max_depth
    normalize_depth: bool = SimulatorDepthSensorConfig().normalize_depth


@dataclass
class HabitatSimFisheyeSemanticSensorConfig(SimulatorFisheyeSensorConfig):
    type: str = "HabitatSimFisheyeSemanticSensor"


@dataclass
class HeadRGBSensorConfig(HabitatSimRGBSensorConfig):
    uuid: str = "head_rgb"
    width: int = 256
    height: int = 256


@dataclass
class HeadDepthSensorConfig(HabitatSimDepthSensorConfig):
    uuid: str = "head_depth"
    width: int = 256
    height: int = 256


@dataclass
class ArmRGBSensorConfig(HabitatSimRGBSensorConfig):
    uuid: str = "articulated_agent_arm_rgb"
    width: int = 256
    height: int = 256


@dataclass
class ArmDepthSensorConfig(HabitatSimDepthSensorConfig):
    uuid: str = "articulated_agent_arm_depth"
    width: int = 256
    height: int = 256


@dataclass
class ThirdRGBSensorConfig(HabitatSimRGBSensorConfig):
    uuid: str = "third_rgb"
    width: int = 512
    height: int = 512


@dataclass
class ThirdDepthSensorConfig(HabitatSimDepthSensorConfig):
    uuid: str = "third_depth"  # TODO: third_rgb on the main branch
    #  check if it won't cause any errors


@dataclass
class AgentConfig(HabitatBaseConfig):
    height: float = 1.5
    radius: float = 0.1
    grasp_managers: int = 1
    sim_sensors: Dict[str, SimulatorSensorConfig] = field(default_factory=dict)
    is_set_start_state: bool = False
    start_position: List[float] = field(default_factory=lambda: [0, 0, 0])
    start_rotation: List[float] = field(default_factory=lambda: [0, 0, 0, 1])
    joint_start_noise: float = 0.1
    articulated_agent_urdf: str = "data/robots/hab_fetch/robots/hab_fetch.urdf"
    articulated_agent_type: str = "FetchRobot"
    ik_arm_urdf: str = "data/robots/hab_fetch/robots/fetch_onlyarm.urdf"


@dataclass
class HabitatSimV0Config(HabitatBaseConfig):
    gpu_device_id: int = 0
    # Use Habitat-Sim's GPU->GPU copy mode to return rendering results in
    # pytorch tensors. Requires Habitat-Sim to be built with --with-cuda.
    # This will generally imply sharing cuda tensors between processes.
    # Read here:
    # https://pytorch.org/docs/stable/multiprocessing.html#sharing-cuda-tensors
    # for the caveats that results in
    gpu_gpu: bool = False
    # Whether the agent slides on collisions
    allow_sliding: bool = True
    frustum_culling: bool = True
    enable_physics: bool = False
    physics_config_file: str = "./data/default.physics_config.json"
    # Possibly unstable optimization for extra performance
    # with concurrent rendering
    leave_context_with_background_renderer: bool = False
    enable_gfx_replay_save: bool = False


@dataclass
class SimulatorConfig(HabitatBaseConfig):
    type: str = "Sim-v0"
    action_space_config: str = "v0"
    action_space_config_arguments: Dict[str, Any] = field(default_factory=dict)
    forward_step_size: float = 0.25  # in metres
    create_renderer: bool = False
    requires_textures: bool = True
    auto_sleep: bool = False
    step_physics: bool = True
    concur_render: bool = False
    # If markers should be updated at every step:
    needs_markers: bool = True
    # If the articulated_agent camera positions should be updated at every step:
    update_articulated_agent: bool = True
    scene: str = "data/scene_datasets/habitat-test-scenes/van-gogh-room.glb"
    # The scene dataset to load in the metadatamediator,
    # should contain simulator.scene:
    scene_dataset: str = "default"
    # A list of directory or config paths to search in addition to the dataset
    # for object configs. should match the generated episodes for the task:
    additional_object_paths: List[str] = field(default_factory=list)
    # Use config.seed (can't reference Config.seed) or define via code
    # otherwise it leads to circular references:
    #
    seed: int = II("habitat.seed")
    turn_angle: int = 10  # angle to rotate left or right in degrees
    tilt_angle: int = 15  # angle to tilt the camera up or down in degrees
    default_agent_id: int = 0
    debug_render: bool = False
    debug_render_articulated_agent: bool = False
    kinematic_mode: bool = False
    # If in render mode a visualization of the rearrangement goal position
    # should also be displayed
    debug_render_goal: bool = True
    robot_joint_start_noise: float = 0.0
    # Rearrange agent setup
    ctrl_freq: float = 120.0
    ac_freq_ratio: int = 4
    load_objs: bool = False
    # Rearrange agent grasping
    hold_thresh: float = 0.15
    grasp_impulse: float = 10000.0
    # we assume agent(s) to be set explicitly
    agents: Dict[str, AgentConfig] = MISSING
    # agents_order specifies the order in which the agents
    # are stored on the habitat-sim side.
    # In other words, the order to return the observations and accept
    # the actions when using the environment API.
    # If the number of agents is greater than one,
    # then agents_order has to be set explicitly.
    agents_order: List[str] = MISSING
    habitat_sim_v0: HabitatSimV0Config = HabitatSimV0Config()
    # ep_info is added to the config in some rearrange tasks inside
    # merge_sim_episode_with_object_config
    ep_info: Optional[Any] = None


@dataclass
class PyrobotSensor(HabitatBaseConfig):
    pass


@dataclass
class PyrobotVisualSensorConfig(PyrobotSensor):
    type: str = MISSING
    height: int = 480
    width: int = 640


@dataclass
class PyrobotRGBSensorConfig(PyrobotVisualSensorConfig):
    type: str = "PyRobotRGBSensor"
    center_crop: bool = False


@dataclass
class PyrobotDepthSensorConfig(PyrobotVisualSensorConfig):
    type: str = "PyRobotDepthSensor"
    min_depth: float = 0.0
    max_depth: float = 5.0
    normalize_depth: bool = True
    center_crop: bool = False


@dataclass
class PyrobotBumpSensorConfig(PyrobotSensor):
    type: str = "PyRobotBumpSensor"


@dataclass
class LocobotConfig(HabitatBaseConfig):
    actions: List[str] = field(
        default_factory=lambda: ["base_actions", "camera_actions"]
    )
    base_actions: List[str] = field(
        default_factory=lambda: ["go_to_relative", "go_to_absolute"]
    )
    camera_actions: List[str] = field(
        default_factory=lambda: ["set_pan", "set_tilt", "set_pan_tilt"]
    )


@dataclass
class PyrobotConfig(HabitatBaseConfig):
    # types of robots supported:
    robots: List[str] = field(default_factory=lambda: ["locobot"])
    robot: str = "locobot"
    sensors: Dict[str, PyrobotSensor] = field(
        default_factory=lambda: {
            "rgb_sensor": PyrobotRGBSensorConfig(),
            "depth_sensor": PyrobotDepthSensorConfig(),
            "bump_sensor": PyrobotBumpSensorConfig(),
        }
    )
    base_controller: str = "proportional"
    base_planner: str = "none"
    locobot: LocobotConfig = LocobotConfig()


@dataclass
class DatasetConfig(HabitatBaseConfig):
    r"""Configuration for the dataset of the task.

    :property type: The key for the dataset class that will be used. Examples of such keys are `PointNav-v1`, `ObjectNav-v1`, `InstanceImageNav-v1` or `RearrangeDataset-v0`. Different datasets have different properties so you should use the dataset that fits your task.
    :property scenes_dir: The path to the directory containing the scenes that will be used. You should put all your scenes in the same folder (example `data/scene_datasets`) to avoid having to change it.
    :property data_path: The path to the episode dataset. Episodes need to be compatible with the `type` argument (so they will load properly) and only use scenes that are present in the `scenes_dir`.
    :property split: `data_path` can have a `split` in the path. For example: "data/datasets/pointnav/habitat-test-scenes/v1/{split}/{split}.json.gz" the value in "{split}" will be replaced by the value of the `split` argument. This allows to easily swap between training, validation and test episodes by only changing the split argument.

    A dataset consists of episodes
    (a start configuration for a task within a scene) and a scene dataset
    (with all the assets needed to instantiate the task)
    """
    type: str = "PointNav-v1"
    split: str = "train"
    scenes_dir: str = "data/scene_datasets"
    content_scenes: List[str] = field(default_factory=lambda: ["*"])
    data_path: str = (
        "data/datasets/pointnav/"
        "habitat-test-scenes/v1/{split}/{split}.json.gz"
    )


@dataclass
class GymConfig(HabitatBaseConfig):
    obs_keys: Optional[List[str]] = None
    action_keys: Optional[List[str]] = None
    achieved_goal_keys: List = field(default_factory=list)
    desired_goal_keys: List[str] = field(default_factory=list)


@dataclass
class HabitatConfig(HabitatBaseConfig):
    r"""
    The entry point for the configuration of Habitat. It holds the environment, simulator, task and dataset configurations.

    :property seed: The seed the environment will be initialized with.
    :property env_task: Indicates wether the environment is a Habitat gym environment (`GymHabitatEnv`) or a generic gym environment (`GymRegistryEnv`).
    :property env_task_gym_id: if `env_task` is `GymRegistryEnv`, env_task_gym_id is the identifier of the generic gym environment
    """
    seed: int = 100
    # GymHabitatEnv works for all Habitat tasks, including Navigation and
    # Rearrange. To use a gym environment from the registry, use the
    # GymRegistryEnv. Any other environment needs to be created and registered.
    env_task: str = "GymHabitatEnv"
    # The dependencies for launching the GymRegistryEnv environments.
    # Modules listed here will be imported prior to making the environment with
    # gym.make()
    env_task_gym_dependencies: List = field(default_factory=list)
    # The key of the gym environment in the registry to use in GymRegistryEnv
    # for example: `Cartpole-v0`
    env_task_gym_id: str = ""
    environment: EnvironmentConfig = EnvironmentConfig()
    simulator: SimulatorConfig = SimulatorConfig()
    task: TaskConfig = MISSING
    dataset: DatasetConfig = MISSING
    gym: GymConfig = GymConfig()


# -----------------------------------------------------------------------------
# Register configs in the Hydra ConfigStore
# -----------------------------------------------------------------------------
cs = ConfigStore.instance()

cs.store(group="habitat", name="habitat_config_base", node=HabitatConfig)
cs.store(
    group="habitat.environment",
    name="environment_config_schema",
    node=EnvironmentConfig,
)
cs.store(
    package="habitat.task",
    group="habitat/task",
    name="task_config_base",
    node=TaskConfig,
)

# Agent Config
cs.store(
    group="habitat/simulator/agents",
    name="agent_base",
    node=AgentConfig,
)

cs.store(
    package="habitat.task.actions.stop",
    group="habitat/task/actions",
    name="stop",
    node=StopActionConfig,
)
cs.store(
    package="habitat.task.actions.move_forward",
    group="habitat/task/actions",
    name="move_forward",
    node=MoveForwardActionConfig,
)
cs.store(
    package="habitat.task.actions.turn_left",
    group="habitat/task/actions",
    name="turn_left",
    node=TurnLeftActionConfig,
)
cs.store(
    package="habitat.task.actions.turn_right",
    group="habitat/task/actions",
    name="turn_right",
    node=TurnRightActionConfig,
)
cs.store(
    package="habitat.task.actions.look_up",
    group="habitat/task/actions",
    name="look_up",
    node=LookUpActionConfig,
)
cs.store(
    package="habitat.task.actions.look_down",
    group="habitat/task/actions",
    name="look_down",
    node=LookDownActionConfig,
)
cs.store(
    package="habitat.task.actions.arm_action",
    group="habitat/task/actions",
    name="arm_action",
    node=ArmActionConfig,
)
cs.store(
    package="habitat.task.actions.base_velocity",
    group="habitat/task/actions",
    name="base_velocity",
    node=BaseVelocityActionConfig,
)
cs.store(
    package="habitat.task.actions.humanoidjoint_action",
    group="habitat/task/actions",
    name="humanoidjoint_action",
    node=HumanoidJointActionConfig,
)
cs.store(
    package="habitat.task.actions.velocity_control",
    group="habitat/task/actions",
    name="velocity_control",
    node=VelocityControlActionConfig,
)
cs.store(
    package="habitat.task.actions.empty",
    group="habitat/task/actions",
    name="empty",
    node=EmptyActionConfig,
)
cs.store(
    package="habitat.task.actions.rearrange_stop",
    group="habitat/task/actions",
    name="rearrange_stop",
    node=RearrangeStopActionConfig,
)
cs.store(
    package="habitat.task.actions.answer",
    group="habitat/task/actions",
    name="answer",
    node=AnswerActionConfig,
)
cs.store(
    package="habitat.task.actions.oracle_nav_action",
    group="habitat/task/actions",
    name="oracle_nav_action",
    node=OracleNavActionConfig,
)
cs.store(
    package="habitat.task.actions.pddl_apply_action",
    group="habitat/task/actions",
    name="pddl_apply_action",
    node=PddlApplyActionConfig,
)

# Dataset Config Schema
cs.store(
    package="habitat.dataset",
    group="habitat/dataset",
    name="dataset_config_schema",
    node=DatasetConfig,
)

# Simulator Sensors
cs.store(
    group="habitat/simulator/sim_sensors",
    name="rgb_sensor",
    node=HabitatSimRGBSensorConfig,
)

cs.store(
    group="habitat/simulator/sim_sensors",
    name="depth_sensor",
    node=HabitatSimDepthSensorConfig,
)

cs.store(
    group="habitat/simulator/sim_sensors",
    name="semantic_sensor",
    node=HabitatSimSemanticSensorConfig,
)

cs.store(
    group="habitat/simulator/sim_sensors",
    name="equirect_rgb_sensor",
    node=HabitatSimEquirectangularRGBSensorConfig,
)

cs.store(
    group="habitat/simulator/sim_sensors",
    name="equirect_depth_sensor",
    node=HabitatSimEquirectangularDepthSensorConfig,
)

cs.store(
    group="habitat/simulator/sim_sensors",
    name="equirect_semantic_sensor",
    node=HabitatSimEquirectangularSemanticSensorConfig,
)


cs.store(
    group="habitat/simulator/sim_sensors",
    name="arm_depth_sensor",
    node=ArmDepthSensorConfig,
)

cs.store(
    group="habitat/simulator/sim_sensors",
    name="arm_rgb_sensor",
    node=ArmRGBSensorConfig,
)

cs.store(
    group="habitat/simulator/sim_sensors",
    name="head_depth_sensor",
    node=HeadDepthSensorConfig,
)

cs.store(
    group="habitat/simulator/sim_sensors",
    name="head_rgb_sensor",
    node=HeadRGBSensorConfig,
)

cs.store(
    group="habitat/simulator/sim_sensors",
    name="third_depth_sensor",
    node=ThirdDepthSensorConfig,
)

cs.store(
    group="habitat/simulator/sim_sensors",
    name="third_rgb_sensor",
    node=ThirdRGBSensorConfig,
)


# Task Sensors
cs.store(
    package="habitat.task.lab_sensors.gps_sensor",
    group="habitat/task/lab_sensors",
    name="gps_sensor",
    node=GPSSensorConfig,
)
cs.store(
    package="habitat.task.lab_sensors.compass_sensor",
    group="habitat/task/lab_sensors",
    name="compass_sensor",
    node=CompassSensorConfig,
)
cs.store(
    package="habitat.task.lab_sensors.pointgoal_with_gps_compass_sensor",
    group="habitat/task/lab_sensors",
    name="pointgoal_with_gps_compass_sensor",
    node=PointGoalWithGPSCompassSensorConfig,
)
cs.store(
    package="habitat.task.lab_sensors.objectgoal_sensor",
    group="habitat/task/lab_sensors",
    name="objectgoal_sensor",
    node=ObjectGoalSensorConfig,
)
cs.store(
    package="habitat.task.lab_sensors.imagegoal_sensor",
    group="habitat/task/lab_sensors",
    name="imagegoal_sensor",
    node=ImageGoalSensorConfig,
)
cs.store(
    package="habitat.task.lab_sensors.instance_imagegoal_sensor",
    group="habitat/task/lab_sensors",
    name="instance_imagegoal_sensor",
    node=InstanceImageGoalSensorConfig,
)
cs.store(
    package="habitat.task.lab_sensors.instance_imagegoal_hfov_sensor",
    group="habitat/task/lab_sensors",
    name="instance_imagegoal_hfov_sensor",
    node=InstanceImageGoalHFOVSensorConfig,
)
cs.store(
    package="habitat.task.lab_sensors.localization_sensor",
    group="habitat/task/lab_sensors",
    name="localization_sensor",
    node=LocalizationSensorConfig,
)
cs.store(
    package="habitat.task.lab_sensors.target_start_sensor",
    group="habitat/task/lab_sensors",
    name="target_start_sensor",
    node=TargetStartSensorConfig,
)
cs.store(
    package="habitat.task.lab_sensors.goal_sensor",
    group="habitat/task/lab_sensors",
    name="goal_sensor",
    node=GoalSensorConfig,
)
cs.store(
    package="habitat.task.lab_sensors.abs_target_start_sensor",
    group="habitat/task/lab_sensors",
    name="abs_target_start_sensor",
    node=AbsTargetStartSensorConfig,
)
cs.store(
    package="habitat.task.lab_sensors.abs_goal_sensor",
    group="habitat/task/lab_sensors",
    name="abs_goal_sensor",
    node=AbsGoalSensorConfig,
)
cs.store(
    package="habitat.task.lab_sensors.joint_sensor",
    group="habitat/task/lab_sensors",
    name="joint_sensor",
    node=JointSensorConfig,
)
cs.store(
    package="habitat.task.lab_sensors.end_effector_sensor",
    group="habitat/task/lab_sensors",
    name="end_effector_sensor",
    node=EEPositionSensorConfig,
)
cs.store(
    package="habitat.task.lab_sensors.is_holding_sensor",
    group="habitat/task/lab_sensors",
    name="is_holding_sensor",
    node=IsHoldingSensorConfig,
)
cs.store(
    package="habitat.task.lab_sensors.relative_resting_pos_sensor",
    group="habitat/task/lab_sensors",
    name="relative_resting_pos_sensor",
    node=RelativeRestingPositionSensorConfig,
)
cs.store(
    package="habitat.task.lab_sensors.instruction_sensor",
    group="habitat/task/lab_sensors",
    name="instruction_sensor",
    node=InstructionSensorConfig,
)
cs.store(
    package="habitat.task.lab_sensors.question_sensor",
    group="habitat/task/lab_sensors",
    name="question_sensor",
    node=QuestionSensorConfig,
)
cs.store(
    package="habitat.task.lab_sensors.object_sensor",
    group="habitat/task/lab_sensors",
    name="object_sensor",
    node=TargetCurrentSensorConfig,
)
cs.store(
    package="habitat.task.lab_sensors.joint_velocity_sensor",
    group="habitat/task/lab_sensors",
    name="joint_velocity_sensor",
    node=JointVelocitySensorConfig,
)
cs.store(
    package="habitat.task.lab_sensors.target_start_gps_compass_sensor",
    group="habitat/task/lab_sensors",
    name="target_start_gps_compass_sensor",
    node=TargetStartGpsCompassSensorConfig,
)
cs.store(
    package="habitat.task.lab_sensors.target_goal_gps_compass_sensor",
    group="habitat/task/lab_sensors",
    name="target_goal_gps_compass_sensor",
    node=TargetGoalGpsCompassSensorConfig,
)
cs.store(
    package="habitat.task.lab_sensors.nav_to_skill_sensor",
    group="habitat/task/lab_sensors",
    name="nav_to_skill_sensor",
    node=NavToSkillSensorConfig,
)
cs.store(
    package="habitat.task.lab_sensors.nav_goal_sensor",
    group="habitat/task/lab_sensors",
    name="nav_goal_sensor",
    node=NavGoalPointGoalSensorConfig,
)


# Task Measurements
cs.store(
    package="habitat.task.measurements.top_down_map",
    group="habitat/task/measurements",
    name="top_down_map",
    node=TopDownMapMeasurementConfig,
)
cs.store(
    package="habitat.task.measurements.distance_to_goal",
    group="habitat/task/measurements",
    name="distance_to_goal",
    node=DistanceToGoalMeasurementConfig,
)
cs.store(
    package="habitat.task.measurements.distance_to_goal_reward",
    group="habitat/task/measurements",
    name="distance_to_goal_reward",
    node=DistanceToGoalRewardMeasurementConfig,
)
cs.store(
    package="habitat.task.measurements.success",
    group="habitat/task/measurements",
    name="success",
    node=SuccessMeasurementConfig,
)
cs.store(
    package="habitat.task.measurements.spl",
    group="habitat/task/measurements",
    name="spl",
    node=SPLMeasurementConfig,
)
cs.store(
    package="habitat.task.measurements.soft_spl",
    group="habitat/task/measurements",
    name="soft_spl",
    node=SoftSPLMeasurementConfig,
)
cs.store(
    package="habitat.task.measurements.num_steps",
    group="habitat/task/measurements",
    name="num_steps",
    node=NumStepsMeasurementConfig,
)
cs.store(
    package="habitat.task.measurements.articulated_agent_force",
    group="habitat/task/measurements",
    name="articulated_agent_force",
    node=RobotForceMeasurementConfig,
)
cs.store(
    package="habitat.task.measurements.force_terminate",
    group="habitat/task/measurements",
    name="force_terminate",
    node=ForceTerminateMeasurementConfig,
)
cs.store(
    package="habitat.task.measurements.end_effector_to_object_distance",
    group="habitat/task/measurements",
    name="end_effector_to_object_distance",
    node=EndEffectorToObjectDistanceMeasurementConfig,
)
cs.store(
    package="habitat.task.measurements.end_effector_to_rest_distance",
    group="habitat/task/measurements",
    name="end_effector_to_rest_distance",
    node=EndEffectorToRestDistanceMeasurementConfig,
)
cs.store(
    package="habitat.task.measurements.end_effector_to_goal_distance",
    group="habitat/task/measurements",
    name="end_effector_to_goal_distance",
    node=EndEffectorToGoalDistanceMeasurementConfig,
)
cs.store(
    package="habitat.task.measurements.did_pick_object",
    group="habitat/task/measurements",
    name="did_pick_object",
    node=DidPickObjectMeasurementConfig,
)
cs.store(
    package="habitat.task.measurements.did_violate_hold_constraint",
    group="habitat/task/measurements",
    name="did_violate_hold_constraint",
    node=DidViolateHoldConstraintMeasurementConfig,
)
cs.store(
    package="habitat.task.measurements.pick_reward",
    group="habitat/task/measurements",
    name="pick_reward",
    node=RearrangePickRewardMeasurementConfig,
)
cs.store(
    package="habitat.task.measurements.pick_success",
    group="habitat/task/measurements",
    name="pick_success",
    node=RearrangePickSuccessMeasurementConfig,
)
cs.store(
    package="habitat.task.measurements.answer_accuracy",
    group="habitat/task/measurements",
    name="answer_accuracy",
    node=AnswerAccuracyMeasurementConfig,
)
cs.store(
    package="habitat.task.measurements.episode_info",
    group="habitat/task/measurements",
    name="episode_info",
    node=EpisodeInfoMeasurementConfig,
)
cs.store(
    package="habitat.task.measurements.collisions",
    group="habitat/task/measurements",
    name="collisions",
    node=CollisionsMeasurementConfig,
)
cs.store(
    package="habitat.task.measurements.articulated_agent_colls",
    group="habitat/task/measurements",
    name="articulated_agent_colls",
    node=RobotCollisionsMeasurementConfig,
)
cs.store(
    package="habitat.task.measurements.object_to_goal_distance",
    group="habitat/task/measurements",
    name="object_to_goal_distance",
    node=ObjectToGoalDistanceMeasurementConfig,
)
cs.store(
    package="habitat.task.measurements.obj_at_goal",
    group="habitat/task/measurements",
    name="obj_at_goal",
    node=ObjAtGoalMeasurementConfig,
)
cs.store(
    package="habitat.task.measurements.place_success",
    group="habitat/task/measurements",
    name="place_success",
    node=PlaceSuccessMeasurementConfig,
)
cs.store(
    package="habitat.task.measurements.place_reward",
    group="habitat/task/measurements",
    name="place_reward",
    node=PlaceRewardMeasurementConfig,
)
cs.store(
    package="habitat.task.measurements.move_objects_reward",
    group="habitat/task/measurements",
    name="move_objects_reward",
    node=MoveObjectsRewardMeasurementConfig,
)
cs.store(
    package="habitat.task.measurements.does_want_terminate",
    group="habitat/task/measurements",
    name="does_want_terminate",
    node=DoesWantTerminateMeasurementConfig,
)
cs.store(
    package="habitat.task.measurements.composite_success",
    group="habitat/task/measurements",
    name="composite_success",
    node=CompositeSuccessMeasurementConfig,
)
cs.store(
    package="habitat.task.measurements.gfx_replay_measure",
    group="habitat/task/measurements",
    name="gfx_replay_measure",
    node=GfxReplayMeasureMeasurementConfig,
)
cs.store(
    package="habitat.task.measurements.composite_stage_goals",
    group="habitat/task/measurements",
    name="composite_stage_goals",
    node=CompositeStageGoalsMeasurementConfig,
)
cs.store(
    package="habitat.task.measurements.ee_dist_to_marker",
    group="habitat/task/measurements",
    name="ee_dist_to_marker",
    node=EndEffectorDistToMarkerMeasurementConfig,
)
cs.store(
    package="habitat.task.measurements.art_obj_at_desired_state",
    group="habitat/task/measurements",
    name="art_obj_at_desired_state",
    node=ArtObjAtDesiredStateMeasurementConfig,
)
cs.store(
    package="habitat.task.measurements.art_obj_state",
    group="habitat/task/measurements",
    name="art_obj_state",
    node=ArtObjStateMeasurementConfig,
)
cs.store(
    package="habitat.task.measurements.art_obj_success",
    group="habitat/task/measurements",
    name="art_obj_success",
    node=ArtObjSuccessMeasurementConfig,
)
cs.store(
    package="habitat.task.measurements.art_obj_reward",
    group="habitat/task/measurements",
    name="art_obj_reward",
    node=ArtObjRewardMeasurementConfig,
)
cs.store(
    package="habitat.task.measurements.nav_to_pos_succ",
    group="habitat/task/measurements",
    name="nav_to_pos_succ",
    node=NavToPosSuccMeasurementConfig,
)
cs.store(
    package="habitat.task.measurements.rot_dist_to_goal",
    group="habitat/task/measurements",
    name="rot_dist_to_goal",
    node=RotDistToGoalMeasurementConfig,
)
cs.store(
    package="habitat.task.measurements.rearrange_nav_to_obj_success",
    group="habitat/task/measurements",
    name="rearrange_nav_to_obj_success",
    node=NavToObjSuccessMeasurementConfig,
)
cs.store(
    package="habitat.task.measurements.rearrange_nav_to_obj_reward",
    group="habitat/task/measurements",
    name="rearrange_nav_to_obj_reward",
    node=NavToObjRewardMeasurementConfig,
)
cs.store(
    package="habitat.task.measurements.bad_called_terminate",
    group="habitat/task/measurements",
    name="bad_called_terminate",
    node=BadCalledTerminateMeasurementConfig,
)
cs.store(
    package="habitat.task.measurements.dist_to_goal",
    group="habitat/task/measurements",
    name="dist_to_goal",
    node=DistToGoalMeasurementConfig,
)
cs.store(
    package="habitat.task.measurements.rearrange_reach_reward",
    group="habitat/task/measurements",
    name="rearrange_reach_reward",
    node=RearrangeReachRewardMeasurementConfig,
)
cs.store(
    package="habitat.task.measurements.rearrange_reach_success",
    group="habitat/task/measurements",
    name="rearrange_reach_success",
    node=RearrangeReachSuccessMeasurementConfig,
)


from hydra.core.config_search_path import ConfigSearchPath
from hydra.core.plugins import Plugins
from hydra.plugins.search_path_plugin import SearchPathPlugin


class HabitatConfigPlugin(SearchPathPlugin):
    def manipulate_search_path(self, search_path: ConfigSearchPath) -> None:
        search_path.append(
            provider="habitat",
            path="pkg://habitat/config/",
        )


def register_hydra_plugin(plugin) -> None:
    """Hydra users should call this function before invoking @hydra.main"""
    Plugins.instance().register(plugin)<|MERGE_RESOLUTION|>--- conflicted
+++ resolved
@@ -244,8 +244,7 @@
     allow_back: bool = True
 
 
-<<<<<<< HEAD
-@attr.s(auto_attribs=True, slots=True)
+@dataclass
 class HumanoidJointActionConfig(ActionConfig):
     r"""
     In Rearrangement only. Corresponds to actions to change the humanoid joints. Contains the parameter num_joints, indicating the joints that can be modified.
@@ -254,10 +253,7 @@
     num_joints: int = 17
 
 
-@attr.s(auto_attribs=True, slots=True)
-=======
-@dataclass
->>>>>>> b63b024b
+@dataclass
 class RearrangeStopActionConfig(ActionConfig):
     r"""
     In rearrangement tasks only, if the robot calls this action, the task will end.
