--- conflicted
+++ resolved
@@ -279,30 +279,11 @@
                 for k, v in res.items():
                     learner_metrics[f"aux_{name}_{k}"].append(v.detach())
 
-<<<<<<< HEAD
-                with inference_mode():
-                    if "is_coeffs" in batch:
-                        record_min_mean_max(
-                            batch["is_coeffs"], "ver_is_coeffs"
-                        )
-                    record_min_mean_max(orig_values, "value_pred")
-                    record_min_mean_max(ratio, "prob_ratio")
-
-                    learner_metrics["value_loss"].append(value_loss)
-                    learner_metrics["action_loss"].append(action_loss)
-                    learner_metrics["dist_entropy"].append(dist_entropy)
-                    if epoch == (self.ppo_epoch - 1):
-                        learner_metrics["ppo_fraction_clipped"].append(
-                            (ratio > (1.0 + self.clip_param)).float().mean()
-                            + (ratio < (1.0 - self.clip_param)).float().mean()
-                        )
-=======
             if "is_stale" in batch:
                 assert isinstance(batch["is_stale"], torch.Tensor)
                 learner_metrics["fraction_stale"].append(
                     batch["is_stale"].float().mean()
                 )
->>>>>>> 628063d3
 
             if isinstance(rollouts, VERRolloutStorage):
                 assert isinstance(batch["policy_version"], torch.Tensor)
