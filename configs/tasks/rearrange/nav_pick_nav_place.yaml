--- conflicted
+++ resolved
@@ -52,11 +52,8 @@
         TYPE: EEPositionSensor
     IS_HOLDING_SENSOR:
         TYPE: IsHoldingSensor
-<<<<<<< HEAD
     STEPS_REMAINING_SENSOR:
         TYPE: StepCountSensor
-=======
->>>>>>> d0c06e88
     SENSORS:
     - TARGET_START_SENSOR
     - GOAL_SENSOR
@@ -65,10 +62,7 @@
     - END_EFFECTOR_SENSOR
     - TARGET_START_GPS_COMPASS_SENSOR
     - TARGET_GOAL_GPS_COMPASS_SENSOR
-<<<<<<< HEAD
     - STEPS_REMAINING_SENSOR
-=======
->>>>>>> d0c06e88
     FORCE_TERMINATE:
         TYPE: ForceTerminate
         MAX_ACCUM_FORCE: -1.0
@@ -135,17 +129,12 @@
         FORCE_END_PEN: 10.0
     TARGET_START_GPS_COMPASS_SENSOR:
         TYPE: TargetStartGpsCompassSensor
-<<<<<<< HEAD
         INCLUDE_Z: True
         CARTESIAN: True
     TARGET_GOAL_GPS_COMPASS_SENSOR:
         TYPE: TargetGoalGpsCompassSensor
         INCLUDE_Z: True
         CARTESIAN: True
-=======
-    TARGET_GOAL_GPS_COMPASS_SENSOR:
-        TYPE: TargetGoalGpsCompassSensor
->>>>>>> d0c06e88
     REARRANGE_NAV_TO_OBJ_SUCCESS:
         TYPE: NavToObjSuccess
         SUCCESS_ANGLE_DIST: 0.7
