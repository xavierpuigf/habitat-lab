--- conflicted
+++ resolved
@@ -109,12 +109,6 @@
     else:
         agent_k = ""
     arm_action_name = f"{agent_k}arm_action"
-<<<<<<< HEAD
-    base_action_name = f"{agent_k}base_velocity"
-    arm_key = "arm_action"
-    grip_key = "grip_action"
-    base_key = "base_vel"
-=======
 
     if control_humanoid:
         base_action_name = f"{agent_k}humanoidjoint_action"
@@ -124,7 +118,6 @@
         arm_key = "arm_action"
         grip_key = "grip_action"
         base_key = "base_vel"
->>>>>>> 69cf9123
 
     if arm_action_name in env.action_space.spaces:
         arm_action_space = env.action_space.spaces[arm_action_name].spaces[
